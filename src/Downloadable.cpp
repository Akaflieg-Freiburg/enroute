--- conflicted
+++ resolved
@@ -149,11 +149,7 @@
     bool oldUpdatable = updatable();
 
     emit aboutToChangeLocalFile(_localFileName);
-<<<<<<< HEAD
-    QLockFile lockFile(_localFileName+".lock");
-=======
     QLockFile lockFile(_localFileName + ".lock");
->>>>>>> d6e620e3
     lockFile.lock();
     QFile::remove(_localFileName);
     lockFile.unlock();
