--- conflicted
+++ resolved
@@ -42,18 +42,12 @@
             implicitHeight: lbl1.implicitHeight
             width: pg.width
             
-            NightAndDayLabel {
+            Label {
                 id: lbl1
-<<<<<<< HEAD
                 textFormat: Text.MarkdownText
                 linkColor: Material.accent
                 text: qsTr("
 **Enroute Flight Navigation** is a
-=======
-                textFormat: Qt.RichText
-                nightAndDayText: qsTr("
-<p><strong>Enroute Flight Navigation</strong> is a
->>>>>>> 6e01f377
 non-commercial project of Akaflieg Freiburg and the
 University of Freiburg. The app has been written by flight
 enthusiasts in their spare time, as a service to the
