--- conflicted
+++ resolved
@@ -24,14 +24,9 @@
   
   <supports-screens android:largeScreens="true" android:normalScreens="true" android:anyDensity="true" android:smallScreens="true"/>
   
-<<<<<<< HEAD
-  <application android:hardwareAccelerated="true"
+  <application android:allowBackup="false"
+               android:hardwareAccelerated="true"
 	       android:name="org.qtproject.qt.android.bindings.QtApplication"
-=======
-  <application android:allowBackup="false"
-	       android:hardwareAccelerated="true"
-	       android:name="org.qtproject.qt5.android.bindings.QtApplication"
->>>>>>> 0a638107
 	       android:label="Enroute Flight Navigation"
                android:icon="@mipmap/ic_launcher"
 	       android:requestLegacyExternalStorage="true">
