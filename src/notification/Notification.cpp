--- conflicted
+++ resolved
@@ -31,11 +31,7 @@
 // Constructors and destructors
 //
 
-<<<<<<< HEAD
-Notifications::Notification::Notification(QObject *parent)
-=======
 Notifications::Notification::Notification(QObject* parent)
->>>>>>> 3819dfa7
     : QObject(parent)
 {
 
