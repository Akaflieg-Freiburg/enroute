/***************************************************************************
 *   Copyright (C) 2019-2023 by Stefan Kebekus                             *
 *   stefan.kebekus@gmail.com                                              *
 *                                                                         *
 *   This program is free software; you can redistribute it and/or modify  *
 *   it under the terms of the GNU General Public License as published by  *
 *   the Free Software Foundation; either version 3 of the License, or     *
 *   (at your option) any later version.                                   *
 *                                                                         *
 *   This program is distributed in the hope that it will be useful,       *
 *   but WITHOUT ANY WARRANTY; without even the implied warranty of        *
 *   MERCHANTABILITY or FITNESS FOR A PARTICULAR PURPOSE.  See the         *
 *   GNU General Public License for more details.                          *
 *                                                                         *
 *   You should have received a copy of the GNU General Public License     *
 *   along with this program; if not, write to the                         *
 *   Free Software Foundation, Inc.,                                       *
 *   59 Temple Place - Suite 330, Boston, MA  02111-1307, USA.             *
 ***************************************************************************/

<<<<<<< HEAD
#include <qglobal.h>

#if defined(Q_OS_LINUX) && !defined(Q_OS_ANDROID)
#include <QApplication>
=======
#include <QDebug>
#include <QDir>
#include <QEventLoop>
#include <QQuickItem>
#include <QQuickWindow>
#include <QTimer>
#include <QTranslator>
#include <chrono>

>>>>>>> 7afa8359

#if defined(Q_OS_LINUX) && !defined(Q_OS_ANDROID) || defined(Q_OS_IOS)
#include <QGuiApplication>
#include "GlobalObject.h"
#include "GlobalSettings.h"
#include "geomaps/GeoMapProvider.h"
#include "navigation/Navigator.h"
#include "traffic/TrafficDataProvider.h"
#include "traffic/TrafficDataSource_Simulate.h"
#include "traffic/TrafficFactor_WithPosition.h"
#include "weather/WeatherDataProvider.h"
#include "platform/PlatformAdaptor_Abstract.h"
#include "ios/ObjCAdapter.h"
#endif






#include "DemoRunner.h"

using namespace std::chrono_literals;


DemoRunner::DemoRunner(QObject *parent) : QObject(parent)
{

}


void delay(std::chrono::milliseconds ms)
{
    QEventLoop loop; // define a new event loop
    QTimer::singleShot(ms, &loop, &QEventLoop::quit);
    loop.exec();
}


auto findQQuickItem(const QString &objectName, QQmlApplicationEngine* engine) -> QObject*
{
    foreach (auto rootItem, engine->rootObjects())
    {
        if (rootItem->objectName() == objectName)
        {
            return rootItem;
        }
        auto *objectPtr = rootItem->findChild<QObject*>(objectName);
        if (objectPtr != nullptr)
        {
            return objectPtr;
        }
    }
    return nullptr;
}


void DemoRunner::generateIosScreenshots()
{
    generateScreenshotsForDevices({"ios_Device"});
}

void DemoRunner::generateGooglePlayScreenshots()
{
    generateScreenshotsForDevices({"phone", "sevenInch", "tenInch"});
}

void DemoRunner::generateScreenshotsForDevices(QStringList devices)
{
#if defined(Q_OS_LINUX) && !defined(Q_OS_ANDROID) || defined(Q_OS_IOS)
    Q_ASSERT(m_engine != nullptr);

    emit requestClosePages();

    // Obtain pointers to QML items
    auto* applicationWindow = qobject_cast<QQuickWindow*>(findQQuickItem(QStringLiteral("applicationWindow"), m_engine));
    Q_ASSERT(applicationWindow != nullptr);
    auto* flightMap = findQQuickItem(QStringLiteral("flightMap"), m_engine);
    Q_ASSERT(flightMap != nullptr);
    auto *waypointDescription = findQQuickItem(QStringLiteral("waypointDescription"), m_engine);
    Q_ASSERT(waypointDescription != nullptr);

    // Set up traffic simulator
    GlobalObject::globalSettings()->setPositioningByTrafficDataReceiver(true);
    auto* trafficSimulator = new Traffic::TrafficDataSource_Simulate();
    GlobalObject::trafficDataProvider()->addDataSource( trafficSimulator );
    trafficSimulator->connectToTrafficReceiver();
    delay(5s);

    // Set up aircraft
    Navigation::Aircraft acft;
    acft.setName(QStringLiteral("D-EULL"));
    acft.setHorizontalDistanceUnit(Navigation::Aircraft::NauticalMile);
    acft.setVerticalDistanceUnit(Navigation::Aircraft::Feet);
    acft.setFuelConsumptionUnit(Navigation::Aircraft::LiterPerHour);
    acft.setCruiseSpeed(Units::Speed::fromKN(90));
    acft.setDescentSpeed(Units::Speed::fromKN(120));
    acft.setMinimumSpeed(Units::Speed::fromKN(65));
    acft.setFuelConsumption(Units::VolumeFlow::fromLPH(18));
    GlobalObject::navigator()->setAircraft(acft);

    // Set up wind
    Weather::Wind wind;
    wind.setDirectionFrom( Units::Angle::fromDEG(210) );
    wind.setSpeed( Units::Speed::fromKN(10) );
    GlobalObject::navigator()->setWind(wind);

    // Set up route
    GlobalObject::navigator()->flightRoute()->clear();

    // Settings
    GlobalObject::globalSettings()->setAirspaceAltitudeLimit({});
    GlobalObject::globalSettings()->setHideGlidingSectors(true);

    //
    // GENERATE SCREENSHOTS FOR GOOGLE PLAY
    //

    {

        foreach(auto device, devices)
        {
            auto language = QLocale::system().name().replace(u"_"_qs,u"-"_qs);
            {
                if (device == u"phone"_qs)
                {
                    applicationWindow->setProperty("width", 1080/2.5);
                    applicationWindow->setProperty("height", 1920/2.5);
                }
                if (device == u"sevenInch"_qs)
                {
                    applicationWindow->setProperty("width", 1920/2);
                    applicationWindow->setProperty("height", 1200/2);
                }
                if (device == u"tenInch"_qs)
                {
                    applicationWindow->setProperty("width", 1920/2);
                    applicationWindow->setProperty("height", 1200/2);
                }


                qWarning() << "Generating screenshots for Google Play" << device;
                int count = 1;

                // Generate directory
                QDir dir;
                dir.mkpath(QStringLiteral("fastlane/metadata/android/%1/images/%2Screenshots").arg(language, device));

                // Enroute near EDSB
                {
                    qWarning() << "… En route near EDSB";
                    trafficSimulator->setCoordinate( {48.8442094, 8.45, Units::Distance::fromFT(7512).toM()} );
                    trafficSimulator->setBarometricHeight( Units::Distance::fromFT(7480) );
                    trafficSimulator->setTT( Units::Angle::fromDEG(30) );
                    trafficSimulator->setGS( Units::Speed::fromKN(91) );

                    GlobalObject::navigator()->flightRoute()->clear();
                    GlobalObject::navigator()->flightRoute()->append( GlobalObject::geoMapProvider()->findByID(QStringLiteral("EDTL")) );
                    GlobalObject::navigator()->flightRoute()->append( GlobalObject::geoMapProvider()->findByID(QStringLiteral("KRH")) );
                    GlobalObject::navigator()->flightRoute()->append( GlobalObject::geoMapProvider()->findByID(QStringLiteral("EDTY")) );

                    flightMap->setProperty("zoomLevel", 11);
                    GlobalObject::globalSettings()->setMapBearingPolicy(GlobalSettings::TTUp);
                    delay(4s);
                    saveScreenshot(applicationWindow, QStringLiteral("fastlane/metadata/android/%1/images/%2Screenshots/%3_%1.png").arg(language, device).arg(count++));
                    GlobalObject::navigator()->flightRoute()->clear();
                }

                // Approaching EDDR
                {
                    qWarning() << "… Approaching EDDR";
                    trafficSimulator->setCoordinate( {49.30, 7.0028, Units::Distance::fromFT(5500).toM()} );
                    trafficSimulator->setBarometricHeight( Units::Distance::fromFT(5500) );
                    trafficSimulator->setTT( Units::Angle::fromDEG(158) );
                    trafficSimulator->setGS( Units::Speed::fromKN(91) );
                    flightMap->setProperty("zoomLevel", 12);
                    GlobalObject::globalSettings()->setMapBearingPolicy(GlobalSettings::TTUp);
                    delay(4s);
                    saveScreenshot(applicationWindow, QStringLiteral("fastlane/metadata/android/%1/images/%2Screenshots/%3_%1.png").arg(language, device).arg(count++));
                }

                // Approaching EDTF w/ traffic
                {
                    qWarning() << "… EDTF Traffic";

                    QGeoCoordinate ownPosition(48.00144, 7.76231, 604);
                    trafficSimulator->setCoordinate( ownPosition );
                    trafficSimulator->setBarometricHeight( Units::Distance::fromM(600) );
                    trafficSimulator->setTT( Units::Angle::fromDEG(36) );
                    trafficSimulator->setGS( Units::Speed::fromKN(92) );
                    flightMap->setProperty("zoomLevel", 13);
                    flightMap->setProperty("followGPS", true);
                    GlobalObject::globalSettings()->setMapBearingPolicy(GlobalSettings::TTUp);
                    QGeoCoordinate trafficPosition(48.0103, 7.8052, 540);
                    QGeoPositionInfo trafficInfo;
                    trafficInfo.setCoordinate(trafficPosition);
                    trafficInfo.setAttribute(QGeoPositionInfo::Direction, 160);
                    trafficInfo.setAttribute(QGeoPositionInfo::GroundSpeed, Units::Speed::fromKN(70).toMPS() );
                    trafficInfo.setAttribute(QGeoPositionInfo::VerticalSpeed, -2);
                    trafficInfo.setTimestamp( QDateTime::currentDateTimeUtc() );
                    auto* trafficFactor1 = new Traffic::TrafficFactor_WithPosition(this);
                    trafficFactor1->setAlarmLevel(0);
                    trafficFactor1->setID(QStringLiteral("newID"));
                    trafficFactor1->setType(Traffic::TrafficFactor_Abstract::Aircraft);
                    trafficFactor1->setPositionInfo( Positioning::PositionInfo(trafficInfo) );
                    trafficFactor1->setHDist( Units::Distance::fromM(1000) );
                    trafficFactor1->setVDist( Units::Distance::fromM(17) );
                    trafficSimulator->addTraffic(trafficFactor1);

                    auto* trafficFactor2 = new Traffic::TrafficFactor_DistanceOnly(this);
                    trafficFactor2->setAlarmLevel(1);
                    trafficFactor2->setID(QStringLiteral("newID"));
                    trafficFactor2->setHDist( Units::Distance::fromM(1000) );
                    trafficFactor2->setType( Traffic::TrafficFactor_Abstract::Aircraft );
                    trafficFactor2->setCallSign({});
                    trafficFactor2->setCoordinate(ownPosition);
                    trafficSimulator->setTrafficFactor_DistanceOnly(trafficFactor2);

                    delay(4s);
                    saveScreenshot(applicationWindow, QStringLiteral("fastlane/metadata/android/%1/images/%2Screenshots/%3_%1.png").arg(language, device).arg(count++));
                    trafficFactor1->setHDist( {} );
                    trafficSimulator->removeTraffic();
                    trafficSimulator->setTrafficFactor_DistanceOnly( nullptr );
                    delay(20s);
                }

                // Erfurt Airport Info
                {
                    qWarning() << "… EDDE Info Page";
                    auto waypoint = GlobalObject::geoMapProvider()->findByID(QStringLiteral("EDDE"));
                    waypointDescription->setProperty("waypoint", QVariant::fromValue(waypoint));
                    QMetaObject::invokeMethod(waypointDescription, "open", Qt::QueuedConnection);
                    delay(4s);
                    saveScreenshot(applicationWindow, QStringLiteral("fastlane/metadata/android/%1/images/%2Screenshots/%3_%1.png").arg(language, device).arg(count++));
                    QMetaObject::invokeMethod(waypointDescription, "close", Qt::QueuedConnection);
                }

                // Weather Dialog
                {

                    qWarning() << "… LFSB Weather Dialog";
                    emit requestOpenWeatherPage();
                    auto *weatherReport = findQQuickItem(QStringLiteral("weatherReport"), m_engine);
                    Q_ASSERT(weatherReport != nullptr);
                    auto *station = GlobalObject::weatherDataProvider()->findWeatherStation(QStringLiteral("LFSB"));
                    Q_ASSERT(station != nullptr);

                    //weatherReport->setProperty("weatherStation", QVariant::fromValue(station));
                    //QMetaObject::invokeMethod(weatherReport, "open", Qt::QueuedConnection);

                    delay(4s);
                    saveScreenshot(applicationWindow, QStringLiteral("fastlane/metadata/android/%1/images/%2Screenshots/%3_%1.png").arg(language, device).arg(count++));
                    emit requestClosePages();
                }

                // Nearby waypoints
                {
                    qWarning() << "… Nearby Waypoints Page";
                    emit requestOpenNearbyPage();
                    delay(4s);
                    saveScreenshot(applicationWindow, QStringLiteral("fastlane/metadata/android/%1/images/%2Screenshots/%3_%1.png").arg(language, device).arg(count++));
                    emit requestClosePages();
                }
            }
        }
    }

    // Done. Terminate the program.
    QGuiApplication::exit();
#endif
}


void DemoRunner::generateManualScreenshots()
{
#if defined(Q_OS_LINUX) && !defined(Q_OS_ANDROID) || defined(Q_OS_IOS)
    Q_ASSERT(m_engine != nullptr);

    emit requestClosePages();

    // Obtain pointers to QML items
    auto* applicationWindow = qobject_cast<QQuickWindow*>(findQQuickItem(QStringLiteral("applicationWindow"), m_engine));
    Q_ASSERT(applicationWindow != nullptr);
    auto* flightMap = findQQuickItem(QStringLiteral("flightMap"), m_engine);
    Q_ASSERT(flightMap != nullptr);
    auto* waypointDescription = findQQuickItem(QStringLiteral("waypointDescription"), m_engine);
    Q_ASSERT(waypointDescription != nullptr);

    // Set up traffic simulator
    GlobalObject::globalSettings()->setPositioningByTrafficDataReceiver(true);
    auto* trafficSimulator = new Traffic::TrafficDataSource_Simulate();
    GlobalObject::trafficDataProvider()->addDataSource( trafficSimulator );
    trafficSimulator->connectToTrafficReceiver();
    delay(5s);

    // Set up aircraft
    Navigation::Aircraft acft;
    acft.setName(QStringLiteral("D-EULL"));
    acft.setHorizontalDistanceUnit(Navigation::Aircraft::NauticalMile);
    acft.setVerticalDistanceUnit(Navigation::Aircraft::Feet);
    acft.setFuelConsumptionUnit(Navigation::Aircraft::LiterPerHour);
    acft.setCruiseSpeed(Units::Speed::fromKN(90));
    acft.setDescentSpeed(Units::Speed::fromKN(120));
    acft.setMinimumSpeed(Units::Speed::fromKN(65));
    acft.setFuelConsumption(Units::VolumeFlow::fromLPH(18));
    GlobalObject::navigator()->setAircraft(acft);

    // Set up wind
    Weather::Wind wind;
    wind.setDirectionFrom( Units::Angle::fromDEG(210) );
    wind.setSpeed( Units::Speed::fromKN(10) );
    GlobalObject::navigator()->setWind(wind);

    // Set up route
    GlobalObject::navigator()->flightRoute()->clear();

    // Settings
    GlobalObject::globalSettings()->setAirspaceAltitudeLimit({});
    GlobalObject::globalSettings()->setHideGlidingSectors(true);


    //
    // GENERATE SCREENSHOTS FOR MANUAL
    //
    qWarning() << "Generating screenshots for manual";

    // Resize window
    applicationWindow->setProperty("width", 400);
    applicationWindow->setProperty("height", 600);

    // Clear flight route
    GlobalObject::navigator()->flightRoute()->clear();

    // Route page
    {
        qWarning() << "… Route Page";
        GlobalObject::navigator()->flightRoute()->clear();
        emit requestOpenRoutePage();
        delay(2s);
        applicationWindow->grabWindow().save(QStringLiteral("02-02-01-RouteEmpty.png"));

        // Set data for a reasonable route
        GlobalObject::navigator()->flightRoute()->clear();
        GlobalObject::navigator()->flightRoute()->append( GlobalObject::geoMapProvider()->findByID(QStringLiteral("EDTF")) );
        GlobalObject::navigator()->flightRoute()->append( GlobalObject::geoMapProvider()->findByID(QStringLiteral("KRH")) );
        GlobalObject::navigator()->flightRoute()->append( GlobalObject::geoMapProvider()->findByID(QStringLiteral("EDFW")) );
        GlobalObject::navigator()->flightRoute()->append( GlobalObject::geoMapProvider()->findByID(QStringLiteral("EDQD")) );

        delay(2s);
        applicationWindow->grabWindow().save(QStringLiteral("02-02-02-RouteNonEmpty.png"));

        emit requestOpenFlightRouteAddWPDialog();
        delay(2s);
        applicationWindow->grabWindow().save(QStringLiteral("02-02-03-AddWP.png"));
        emit requestClosePages();
        GlobalObject::navigator()->flightRoute()->clear();
    }

    // Enroute near EDSB
    {
        qWarning() << "… En route near EDSB";
        trafficSimulator->setCoordinate( {48.8442094, 8.45, Units::Distance::fromFT(7512).toM()} );
        trafficSimulator->setBarometricHeight( Units::Distance::fromFT(7480) );
        trafficSimulator->setTT( Units::Angle::fromDEG(30) );
        trafficSimulator->setGS( Units::Speed::fromKN(91) );

        GlobalObject::navigator()->flightRoute()->clear();
        GlobalObject::navigator()->flightRoute()->append( GlobalObject::geoMapProvider()->findByID(QStringLiteral("EDTL")) );
        GlobalObject::navigator()->flightRoute()->append( GlobalObject::geoMapProvider()->findByID(QStringLiteral("KRH")) );
        GlobalObject::navigator()->flightRoute()->append( GlobalObject::geoMapProvider()->findByID(QStringLiteral("EDTY")) );

        flightMap->setProperty("zoomLevel", 11);
        GlobalObject::globalSettings()->setMapBearingPolicy(GlobalSettings::TTUp);
        delay(4s);
        applicationWindow->grabWindow().save(QStringLiteral("02-02-04-EnRoute.png"));
        GlobalObject::navigator()->flightRoute()->clear();
    }

    // Aircraft page
    {
        qWarning() << "… Aircraft Page";
        emit requestOpenAircraftPage();
        delay(2s);
        applicationWindow->grabWindow().save(QStringLiteral("01-03-04-Aircraft.png"));
        emit requestClosePages();
    }

    // Nearby waypoints
    {
        qWarning() << "… Nearby Waypoints Page";
        emit requestOpenNearbyPage();
        delay(2s);
        applicationWindow->grabWindow().save(QStringLiteral("02-02-01-Nearby.png"));
        emit requestClosePages();
    }

    // Weather
    {
        qWarning() << "… Weather Page";
        emit requestOpenWeatherPage();
        delay(2s);
        applicationWindow->grabWindow().save(QStringLiteral("02-03-01-Weather.png"));
    }

    // Weather Dialog
    {
        qWarning() << "… Weather Dialog";
        auto *weatherReport = findQQuickItem(QStringLiteral("weatherReport"), m_engine);
        Q_ASSERT(weatherReport != nullptr);
        auto *station = GlobalObject::weatherDataProvider()->findWeatherStation(QStringLiteral("LSZB"));
        Q_ASSERT(station != nullptr);
        weatherReport->setProperty("weatherStation", QVariant::fromValue(station));
        QMetaObject::invokeMethod(weatherReport, "open", Qt::QueuedConnection);
        delay(4s);
        applicationWindow->grabWindow().save(QStringLiteral("02-03-02-WeatherDialog.png"));
        emit requestClosePages();
    }

    // EDTF Taxiway
    {
        qWarning() << "… EDTF Taxiway";
        trafficSimulator->setCoordinate( {48.02197, 7.83451, 240} );
        trafficSimulator->setBarometricHeight( Units::Distance::fromFT(800) );
        trafficSimulator->setTT( Units::Angle::fromDEG(160) );
        trafficSimulator->setGS( Units::Speed::fromKN(5) );
        flightMap->setProperty("zoomLevel", 13);
        flightMap->setProperty("followGPS", true);
        GlobalObject::globalSettings()->setMapBearingPolicy(GlobalSettings::NUp);
        delay(4s);
        applicationWindow->grabWindow().save(QStringLiteral("01-03-01-ground.png"));
    }

    // Approaching EDDR
    {
        qWarning() << "… Approaching EDDR";
        trafficSimulator->setCoordinate( {49.35, 7.0028, Units::Distance::fromFT(5500).toM()} );
        trafficSimulator->setBarometricHeight( Units::Distance::fromFT(5500) );
        trafficSimulator->setTT( Units::Angle::fromDEG(170) );
        trafficSimulator->setGS( Units::Speed::fromKN(90) );
        flightMap->setProperty("zoomLevel", 11);
        GlobalObject::globalSettings()->setMapBearingPolicy(GlobalSettings::TTUp);
        delay(4s);
        applicationWindow->grabWindow().save(QStringLiteral("01-03-02-flight.png"));
    }

    // Egelsbach Airport Info
    {
        qWarning() << "… EDFE Info Page";
        auto waypoint = GlobalObject::geoMapProvider()->findByID(QStringLiteral("EDFE"));
        Q_ASSERT(waypoint.isValid());
        waypointDescription->setProperty("waypoint", QVariant::fromValue(waypoint));
        QMetaObject::invokeMethod(waypointDescription, "open", Qt::QueuedConnection);
        GlobalObject::globalSettings()->setMapBearingPolicy(GlobalSettings::NUp);
        delay(4s);
        applicationWindow->grabWindow().save(QStringLiteral("01-03-03-EDFEinfo.png"));
        QMetaObject::invokeMethod(waypointDescription, "close", Qt::QueuedConnection);
    }

    // Approaching EDTF w/ traffic
    {
        qWarning() << "… EDTF Traffic";
        QGeoCoordinate ownPosition(48.00144, 7.76231, 604);
        trafficSimulator->setCoordinate( ownPosition );
        trafficSimulator->setBarometricHeight( Units::Distance::fromM(600) );
        trafficSimulator->setTT( Units::Angle::fromDEG(41) );
        trafficSimulator->setGS( Units::Speed::fromKN(92) );
        flightMap->setProperty("zoomLevel", 13);
        flightMap->setProperty("followGPS", true);
        GlobalObject::globalSettings()->setMapBearingPolicy(GlobalSettings::TTUp);
        QGeoCoordinate trafficPosition(48.0103, 7.7952, 540);
        QGeoPositionInfo trafficInfo;
        trafficInfo.setCoordinate(trafficPosition);
        trafficInfo.setAttribute(QGeoPositionInfo::Direction, 160);
        trafficInfo.setAttribute(QGeoPositionInfo::GroundSpeed, Units::Speed::fromKN(70).toMPS() );
        trafficInfo.setAttribute(QGeoPositionInfo::VerticalSpeed, -2);
        trafficInfo.setTimestamp( QDateTime::currentDateTimeUtc() );
        auto* trafficFactor1 = new Traffic::TrafficFactor_WithPosition(this);
        trafficFactor1->setAlarmLevel(0);
        trafficFactor1->setID(QStringLiteral("newID"));
        trafficFactor1->setType(Traffic::TrafficFactor_Abstract::Aircraft);
        trafficFactor1->setPositionInfo( Positioning::PositionInfo(trafficInfo) );
        trafficFactor1->setHDist( Units::Distance::fromM(1000) );
        trafficFactor1->setVDist( Units::Distance::fromM(17) );
        trafficSimulator->addTraffic(trafficFactor1);

        auto* trafficFactor2 = new Traffic::TrafficFactor_DistanceOnly(this);
        trafficFactor2->setAlarmLevel(1);
        trafficFactor2->setID(QStringLiteral("newID"));
        trafficFactor2->setHDist( Units::Distance::fromM(1000) );
        trafficFactor2->setType( Traffic::TrafficFactor_Abstract::Aircraft );
        trafficFactor2->setCallSign({});
        trafficFactor2->setCoordinate(ownPosition);
        trafficSimulator->setTrafficFactor_DistanceOnly(trafficFactor2);

        delay(4s);
        applicationWindow->grabWindow().save(QStringLiteral("02-01-01-traffic.png"));
        trafficFactor1->setHDist( {} );
        trafficSimulator->removeTraffic();
        trafficSimulator->setTrafficFactor_DistanceOnly( nullptr );
        delay(40s);
    }

    // Done. Terminate the program.
    QGuiApplication::exit();
#endif
}

void DemoRunner::saveScreenshot(QQuickWindow* window, QString path) {
    GlobalObject::platformAdaptor()->saveScreenshot(window->grabWindow(), path);
}<|MERGE_RESOLUTION|>--- conflicted
+++ resolved
@@ -18,12 +18,6 @@
  *   59 Temple Place - Suite 330, Boston, MA  02111-1307, USA.             *
  ***************************************************************************/
 
-<<<<<<< HEAD
-#include <qglobal.h>
-
-#if defined(Q_OS_LINUX) && !defined(Q_OS_ANDROID)
-#include <QApplication>
-=======
 #include <QDebug>
 #include <QDir>
 #include <QEventLoop>
@@ -33,7 +27,6 @@
 #include <QTranslator>
 #include <chrono>
 
->>>>>>> 7afa8359
 
 #if defined(Q_OS_LINUX) && !defined(Q_OS_ANDROID) || defined(Q_OS_IOS)
 #include <QGuiApplication>
