--- conflicted
+++ resolved
@@ -22,11 +22,8 @@
 
 #include <QCache>
 #include <QFuture>
-<<<<<<< HEAD
 #include <QImage>
 #include <QTimer>
-=======
->>>>>>> e3a19408
 #include <QTemporaryFile>
 #include <QTimer>
 
