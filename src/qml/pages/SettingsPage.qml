--- conflicted
+++ resolved
@@ -86,7 +86,6 @@
 
     ScrollView {
         anchors.fill: parent
-<<<<<<< HEAD
         anchors.topMargin: view.font.pixelSize
         anchors.bottomMargin: SafeInsets.bottom
         anchors.leftMargin: SafeInsets.left
@@ -96,21 +95,14 @@
 
         clip: true
 
-        ColumnLayout {
+        GridLayout {
+            columns: 2
             width: settingsPage.width - SafeInsets.left - SafeInsets.right
-=======
-        contentWidth: availableWidth
-
-        GridLayout {
-            width: settingsPage.width
-            implicitWidth: settingsPage.width
-            columns: 2
 
             Item { // Spacer
                 Layout.columnSpan: 2
                 height: 3
             }
->>>>>>> fdfea838
 
             Label {
                 Layout.leftMargin: view.font.pixelSize
@@ -394,18 +386,6 @@
     LongTextDialog {
         id: helpDialog
 
-        // Size is chosen so that the dialog does not cover the parent in full
-        width: Math.min(parent.width-view.font.pixelSize, 40*view.font.pixelSize)
-
-        // Center in Overlay.overlay. This is a funny workaround against a bug, I believe,
-        // in Qt 15.1 where setting the parent (as recommended in the Qt documentation) does not seem to work right if the Dialog is opend more than once.
-        parent: Overlay.overlay
-        x: (parent.width-width)/2.0
-        y: (parent.height-height)/2.0
-
-        topMargin: view.font.pixelSize/2.0
-        bottomMargin: view.font.pixelSize/2.0
-
         modal: true
 
         standardButtons: Dialog.Ok
@@ -596,26 +576,13 @@
 
     }
 
-    Dialog {
+    CenteringDialog {
         id: altimeterDialog
-
-        // Size is chosen so that the dialog does not cover the parent in full
-        width: Math.min(parent.width-view.font.pixelSize, 40*view.font.pixelSize)
-
-        // Center in Overlay.overlay. This is a funny workaround against a bug, I believe,
-        // in Qt 15.1 where setting the parent (as recommended in the Qt documentation) does not seem to work right if the Dialog is opend more than once.
-        parent: Overlay.overlay
-        x: (parent.width-width)/2.0
-        y: (parent.height-height)/2.0
-
-        topMargin: view.font.pixelSize/2.0
-        bottomMargin: view.font.pixelSize/2.0
 
         modal: true
 
         title: qsTr("Altimeter Mode")
         standardButtons: Dialog.Ok|Dialog.Cancel
-
 
         ColumnLayout {
             width: altimeterDialog.availableWidth
