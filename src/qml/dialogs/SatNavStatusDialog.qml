--- conflicted
+++ resolved
@@ -52,52 +52,19 @@
             columnSpacing: 30
             columns: 2
 
-<<<<<<< HEAD
-            width: satNavStatusDialog.availableWidth
-
-            Text {
-                Layout.alignment: Qt.AlignTop
-                text: qsTr("Satellite Status")
-            }
-            Text {
-                Layout.fillWidth: true
-=======
             Label { text: qsTr("Satellite Status") }
             Label {
->>>>>>> 37ddc270
                 font.weight: Font.Bold
                 text: satNav.statusAsString
                 color: (satNav.status === SatNav.OK) ? "green" : "red"
                 wrapMode: Text.Wrap
             }
 
-<<<<<<< HEAD
-            Text {
-                Layout.alignment: Qt.AlignTop
-                text: qsTr("Last Fix")
-            }
-            Text {
-                Layout.fillWidth: true
-                text: satNav.timestampAsString
-                wrapMode: Text.Wrap
-            }
-
-            Text {
-                Layout.alignment: Qt.AlignTop
-                text: qsTr("Mode")
-            }
-            Text {
-                Layout.fillWidth: true
-                text: satNav.isInFlight ? qsTr("Flight") : qsTr("Ground")
-                wrapMode: Text.Wrap
-            }
-=======
             Label { text: qsTr("Last Fix") }
             Label { text: satNav.timestampAsString }
 
             Label { text: qsTr("Mode") }
             Label { text: satNav.isInFlight ? qsTr("Flight") : qsTr("Ground") }
->>>>>>> 37ddc270
 
             Label {
                 font.pixelSize: Qt.application.font.pixelSize*0.5
@@ -110,57 +77,6 @@
                 Layout.columnSpan: 2
             }
 
-<<<<<<< HEAD
-            Text {
-                Layout.alignment: Qt.AlignTop
-                text: qsTr("Latitude")
-            }
-            Text {
-                Layout.fillWidth: true
-                text: satNav.latitudeAsString
-                wrapMode: Text.Wrap
-            }
-
-            Text {
-                Layout.alignment: Qt.AlignTop
-                text: qsTr("Longitude")
-            }
-            Text {
-                Layout.fillWidth: true
-                text: satNav.longitudeAsString
-                wrapMode: Text.Wrap
-            }
-
-            Text {
-                Layout.alignment: Qt.AlignTop
-                text: qsTr("Error")
-            }
-            Text {
-                Layout.fillWidth: true
-                text: satNav.horizontalPrecisionInMetersAsString
-                wrapMode: Text.Wrap
-            }
-
-            Text {
-                Layout.alignment: Qt.AlignTop
-                text: qsTr("GS")
-            }
-            Text {
-                Layout.fillWidth: true
-                text: globalSettings.useMetricUnits ? satNav.groundSpeedInKMHAsString : satNav.groundSpeedInKnotsAsString
-                wrapMode: Text.Wrap
-            }
-
-            Text {
-                Layout.alignment: Qt.AlignTop
-                text: qsTr("TT")
-            }
-            Text {
-                Layout.fillWidth: true
-                text: satNav.trackAsString
-                wrapMode: Text.Wrap
-            }
-=======
             Label { text: qsTr("Latitude") }
             Label { text: satNav.latitudeAsString }
 
@@ -175,7 +91,6 @@
 
             Label { text: qsTr("TT") }
             Label { text: satNav.trackAsString }
->>>>>>> 37ddc270
 
             Label {
                 font.pixelSize: Qt.application.font.pixelSize*0.5
@@ -188,21 +103,8 @@
                 Layout.columnSpan: 2
             }
 
-<<<<<<< HEAD
-            Text {
-                Layout.alignment: Qt.AlignTop
-                text: qsTr("ALT")
-            }
-            Text {
-                Layout.fillWidth: true
-                text: satNav.altitudeInFeetAsString
-                wrapMode: Text.Wrap
-            }
-=======
             Label { text: qsTr("ALT") }
             Label { text: satNav.altitudeInFeetAsString }
->>>>>>> 37ddc270
-
         } // GridLayout
 
     } // Scrollview
