/***************************************************************************
 *   Copyright (C) 2022 by Stefan Kebekus                                  *
 *   stefan.kebekus@gmail.com                                              *
 *                                                                         *
 *   This program is free software; you can redistribute it and/or modify  *
 *   it under the terms of the GNU General Public License as published by  *
 *   the Free Software Foundation; either version 3 of the License, or     *
 *   (at your option) any later version.                                   *
 *                                                                         *
 *   This program is distributed in the hope that it will be useful,       *
 *   but WITHOUT ANY WARRANTY; without even the implied warranty of        *
 *   MERCHANTABILITY or FITNESS FOR A PARTICULAR PURPOSE.  See the         *
 *   GNU General Public License for more details.                          *
 *                                                                         *
 *   You should have received a copy of the GNU General Public License     *
 *   along with this program; if not, write to the                         *
 *   Free Software Foundation, Inc.,                                       *
 *   59 Temple Place - Suite 330, Boston, MA  02111-1307, USA.             *
 ***************************************************************************/

#pragma once

#include <QObject>


namespace DataManagement {

<<<<<<< HEAD
/*! \brief Abstract base class Downloadable_SingleFile and Downloadable_MultiFile
 *
 *  This is an abstract base class Downloadable_SingleFile and Downloadable_MultiFile, ensuring that the two classes share a common API.
=======
/*! \brief Abstract base class Downloadable_SingleFile and
 *  Downloadable_MultiFile
 *
 *  This is an abstract base class Downloadable_SingleFile and
 *  Downloadable_MultiFile, ensuring that the two classes share a common API.
>>>>>>> 7a8ee49f
 */

class Downloadable_Abstract : public QObject {
    Q_OBJECT

public:
    /*! \brief Type of content managed by this instance */
    enum ContentType {
        AviationMap,    /*!< \brief Aviation Map */
        BaseMapVector,  /*!< \brief Base Map, in vector format */
        BaseMapRaster,  /*!< \brief Base Map, in raster format */
        Data,           /*!< \brief Data */
        MapSet,         /*!< \brief Set of maps */
        TerrainMap      /*!< \brief Terrain Map */
    };
    Q_ENUM(ContentType)

    /*! \brief Standard constructor
     *
     * @param parent The standard QObject parent pointer.
     */
    explicit Downloadable_Abstract(QObject *parent = nullptr);



    //
    // PROPERTIES
    //

    /*! \brief Most probable content of file(s) managed by this object */
    Q_PROPERTY(DataManagement::Downloadable_Abstract::ContentType contentType READ contentType CONSTANT)

    /*! \brief Describe installed file(s)
     *
     * This property contains a localized description of the locally installed file(s), localized and in HTML format.
     * If no description is available, then the property contains an empty string.
     */
    Q_PROPERTY(QString description READ description NOTIFY descriptionChanged)


    //
    // Getter Methods
    //

    /*! \brief Getter method for the property with the same name
     *
     *  @returns Property contentType
     */
    [[nodiscard]] auto contentType() const -> DataManagement::Downloadable_Abstract::ContentType {return m_contentType;}

    /*! \brief Getter method for the property with the same name
     *
     *  @returns Property description
     */
    [[nodiscard]] auto description() const -> QString {return m_description;}

signals:
    /*! \brief Notifier signal */
    void descriptionChanged(QString description);

protected:
    // Setter method
    void setDescription(const QString& description);

    // Property contentType
    ContentType m_contentType {Data};

private:
    Q_DISABLE_COPY_MOVE(Downloadable_Abstract)

    // Property description
    QString m_description;
};

};<|MERGE_RESOLUTION|>--- conflicted
+++ resolved
@@ -25,17 +25,9 @@
 
 namespace DataManagement {
 
-<<<<<<< HEAD
 /*! \brief Abstract base class Downloadable_SingleFile and Downloadable_MultiFile
  *
  *  This is an abstract base class Downloadable_SingleFile and Downloadable_MultiFile, ensuring that the two classes share a common API.
-=======
-/*! \brief Abstract base class Downloadable_SingleFile and
- *  Downloadable_MultiFile
- *
- *  This is an abstract base class Downloadable_SingleFile and
- *  Downloadable_MultiFile, ensuring that the two classes share a common API.
->>>>>>> 7a8ee49f
  */
 
 class Downloadable_Abstract : public QObject {
@@ -86,28 +78,22 @@
      */
     [[nodiscard]] auto contentType() const -> DataManagement::Downloadable_Abstract::ContentType {return m_contentType;}
 
-    /*! \brief Getter method for the property with the same name
+    /*! \brief Implementation of pure virtual getter method from Downloadable_Abstract
      *
      *  @returns Property description
      */
-    [[nodiscard]] auto description() const -> QString {return m_description;}
+    [[nodiscard]] virtual auto description() -> QString = 0;
 
 signals:
     /*! \brief Notifier signal */
-    void descriptionChanged(QString description);
+    void descriptionChanged();
 
 protected:
-    // Setter method
-    void setDescription(const QString& description);
-
     // Property contentType
     ContentType m_contentType {Data};
 
 private:
     Q_DISABLE_COPY_MOVE(Downloadable_Abstract)
-
-    // Property description
-    QString m_description;
 };
 
 };