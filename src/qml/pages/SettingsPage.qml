--- conflicted
+++ resolved
@@ -113,19 +113,11 @@
 
             SwitchDelegate {
                 id: useMetricUnits
-<<<<<<< HEAD
-                text: qsTr("Use metric units for speed and distance")
-                      + `<br><font color="#606060" size="2">`
-                      + ( globalSettings.useMetricUnits ?
-                            qsTr("Showing horrizontal speed in km/h and distance in km") :
-                            qsTr("Showing horrizontal speed in kt and distance in nm")
-=======
                 text: qsTr("Prefer metric units")
                       + `<br><font color="#606060" size="2">`
                       + ( globalSettings.useMetricUnits ?
                             qsTr("Horizontal speed in km/h, distance in km") :
                             qsTr("Horizontal speed in kt, distance in NM")
->>>>>>> 48805af3
                         )
                       + "</font>"
                 icon.source: "/icons/material/ic_speed.svg"
