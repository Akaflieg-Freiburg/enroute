/***************************************************************************
 *   Copyright (C) 2019-2022 by Stefan Kebekus                             *
 *   stefan.kebekus@gmail.com                                              *
 *                                                                         *
 *   This program is free software; you can redistribute it and/or modify  *
 *   it under the terms of the GNU General Public License as published by  *
 *   the Free Software Foundation; either version 3 of the License, or     *
 *   (at your option) any later version.                                   *
 *                                                                         *
 *   This program is distributed in the hope that it will be useful,       *
 *   but WITHOUT ANY WARRANTY; without even the implied warranty of        *
 *   MERCHANTABILITY or FITNESS FOR A PARTICULAR PURPOSE.  See the         *
 *   GNU General Public License for more details.                          *
 *                                                                         *
 *   You should have received a copy of the GNU General Public License     *
 *   along with this program; if not, write to the                         *
 *   Free Software Foundation, Inc.,                                       *
 *   59 Temple Place - Suite 330, Boston, MA  02111-1307, USA.             *
 ***************************************************************************/

<<<<<<< HEAD
#include <QtConcurrent>
#include <QGeoCoordinate>
=======
#include <QtConcurrent/QtConcurrentRun>
#include <QImage>
>>>>>>> 8450d6be
#include <QJsonArray>
#include <QJsonDocument>
#include <QJsonObject>
#include <QLockFile>
#include <QQmlEngine>
#include <QRandomGenerator>
#include <QSqlDatabase>
#include <QSqlQuery>
#include <chrono>

#include "geomaps/GeoMapProvider.h"
#include "geomaps/MBTILES.h"
#include "geomaps/WaypointLibrary.h"
#include "navigation/Navigator.h"


GeoMaps::GeoMapProvider::GeoMapProvider(QObject *parent)
    : GlobalObject(parent)
{
    _combinedGeoJSON_ = emptyGeoJSON();
    _tileServer.listen(QHostAddress(QStringLiteral("127.0.0.1")));
}

void GeoMaps::GeoMapProvider::deferredInitialization()
{
    connect(GlobalObject::dataManager()->aviationMaps(), &DataManagement::DownloadableGroup::localFileContentChanged_delayed, this, &GeoMaps::GeoMapProvider::onAviationMapsChanged);
    connect(GlobalObject::dataManager()->baseMaps(), &DataManagement::DownloadableGroup::localFileContentChanged_delayed, this, &GeoMaps::GeoMapProvider::onMBTILESChanged);
    connect(GlobalObject::dataManager()->terrainMaps(), &DataManagement::DownloadableGroup::localFileContentChanged_delayed, this, &GeoMaps::GeoMapProvider::onMBTILESChanged);
    connect(GlobalObject::settings(), &Settings::airspaceAltitudeLimitChanged, this, &GeoMaps::GeoMapProvider::onAviationMapsChanged);
    connect(GlobalObject::settings(), &Settings::hideGlidingSectorsChanged, this, &GeoMaps::GeoMapProvider::onAviationMapsChanged);

    _aviationDataCacheTimer.setSingleShot(true);
    _aviationDataCacheTimer.setInterval(3s);
    connect(&_aviationDataCacheTimer, &QTimer::timeout, this, &GeoMaps::GeoMapProvider::onAviationMapsChanged);

    onAviationMapsChanged();
    onMBTILESChanged();
    GlobalObject::dataManager()->aviationMaps()->killLocalFileContentChanged_delayed();
    GlobalObject::dataManager()->baseMaps()->killLocalFileContentChanged_delayed();
    GlobalObject::dataManager()->terrainMaps()->killLocalFileContentChanged_delayed();
}


//
// Getter Methods
//

auto GeoMaps::GeoMapProvider::copyrightNotice() -> QString
{
    QString result;
    if (GlobalObject::dataManager()->aviationMaps()->hasFile())
    {
        result += "<h4>"+tr("Aviation maps")+"</h4>";
        result += QStringLiteral("<a href='https://openAIP.net'>© openAIP</a><br><a href='https://openflightmaps.org'>© open flightmaps</a>");
    }

    foreach(auto baseMap, GlobalObject::dataManager()->baseMaps()->downloadablesWithFile())
    {
        GeoMaps::MBTILES mbtiles(baseMap->fileName());

        auto name = baseMap->fileName().split(QStringLiteral("aviation_maps/")).last();
        result += ("<h4>"+tr("Basemap")+ " %1</h4>").arg(name);
        result += mbtiles.attribution();
    }

    return result;
}

auto GeoMaps::GeoMapProvider::geoJSON() -> QByteArray
{
    QMutexLocker lock(&_aviationDataMutex);
    return _combinedGeoJSON_;
}

auto GeoMaps::GeoMapProvider::styleFileURL() const -> QString
{
    if (_styleFile.isNull())
    {
        return QStringLiteral(":/flightMap/empty.json");
    }
    return "file://"+_styleFile->fileName();
}


//
// Methods
//

auto GeoMaps::GeoMapProvider::airspaces(const QGeoCoordinate& position) -> QVariantList
{
    // Lock data
    QMutexLocker lock(&_aviationDataMutex);

    QVector<Airspace> result;
    result.reserve(10);
    foreach(auto airspace, _airspaces_) {
        if (airspace.polygon().contains(position)) {
            result.append(airspace);
        }
    }

    // Sort airspaces according to lower boundary
    std::sort(result.begin(), result.end(), [](const Airspace& a, const Airspace& b) {return (a.estimatedLowerBoundMSL() > b.estimatedLowerBoundMSL()); });

    QVariantList final;
    foreach(auto airspace, result)
        final.append( QVariant::fromValue(airspace) );

    return final;
}

auto GeoMaps::GeoMapProvider::closestWaypoint(QGeoCoordinate position, const QGeoCoordinate& distPosition) -> Waypoint
{
    position.setAltitude(qQNaN());

    Waypoint result;
    const auto wpts = waypoints();
    for(const auto& wp : wpts) {
        if (!wp.isValid()) {
            continue;
        }
        if (!result.isValid()) {
            result = wp;
        }
        if (position.distanceTo(wp.coordinate()) < position.distanceTo(result.coordinate())) {
            result = wp;
        }
    }

    const auto wpLibrary = GlobalObject::waypointLibrary()->waypoints();
    for(const auto& wp : wpLibrary) {
        if (!wp.isValid()) {
            continue;
        }
        if (!result.isValid()) {
            result = wp;
        }
        if (position.distanceTo(wp.coordinate()) < position.distanceTo(result.coordinate())) {
            result = wp;
        }
    }

    for(auto& variant : GlobalObject::navigator()->flightRoute()->midFieldWaypoints() ) {
        auto wp = variant.value<GeoMaps::Waypoint>();
        if (!wp.isValid()) {
            continue;
        }
        if (position.distanceTo(wp.coordinate()) < position.distanceTo(result.coordinate())) {
            result = wp;
        }
    }

    if (position.distanceTo(result.coordinate()) > position.distanceTo(distPosition)) {
        position.setAltitude( terrainElevationAMSL(position).toM() );
        return {position};
    }

    return result;
}

auto GeoMaps::GeoMapProvider::terrainElevationAMSL(const QGeoCoordinate& coordinate) -> Units::Distance
{
    int zoomMin = 6;
    int zoomMax = 10;

    for(int zoom = zoomMax; zoom >= zoomMin; zoom--)
    {
        auto tilex = (coordinate.longitude()+180.0)/360.0 * (1<<zoom);
        auto tiley = (1.0 - asinh(tan(qDegreesToRadians(coordinate.latitude())))/M_PI)/2.0 * (1<<zoom);
        auto intraTileX = qRound(255.0*(tilex-floor(tilex)));
        auto intraTileY = qRound(255.0*(tiley-floor(tiley)));

        qint64 keyA = qFloor(tilex)&0xFFFF;
        qint64 keyB = qFloor(tiley)&0xFFFF;
        qint64 key = (keyA<<32) + (keyB<<16) + zoom;

        if (terrainTileCache.contains(key))
        {
            auto* tileImg = terrainTileCache.object(key);
            if (tileImg->isNull())
            {
                continue;
            }
            auto pix = tileImg->pixel(intraTileX, intraTileY);
            double elevation = (qRed(pix)*256.0 + qGreen(pix) + qBlue(pix)/256.0) - 32768.0;
            return Units::Distance::fromM(elevation);
        }
    }


    foreach(auto mbtPtr, m_terrainMapTiles)
    {
        if (mbtPtr.isNull())
        {
            continue;
        }

        for(int zoom = zoomMax; zoom >= zoomMin; zoom--)
        {
            auto tilex = (coordinate.longitude()+180.0)/360.0 * (1<<zoom);
            auto tiley = (1.0 - asinh(tan(qDegreesToRadians(coordinate.latitude())))/M_PI)/2.0 * (1<<zoom);
            auto intraTileX = qRound(255.0*(tilex-floor(tilex)));
            auto intraTileY = qRound(255.0*(tiley-floor(tiley)));

            qint64 keyA = qFloor(tilex)&0xFFFF;
            qint64 keyB = qFloor(tiley)&0xFFFF;
            qint64 key = (keyA<<32) + (keyB<<16) + zoom;

            auto tileData = mbtPtr->tile(zoom, qFloor(tilex), qFloor(tiley));
            if (!tileData.isEmpty())
            {
                auto* tileImg = new QImage();
                tileImg->loadFromData(tileData);
                if (tileImg->isNull())
                {
                    delete tileImg;
                    continue;
                }
                terrainTileCache.insert(key,tileImg);

                auto pix = tileImg->pixel(intraTileX, intraTileY);
                double elevation = (qRed(pix)*256.0 + qGreen(pix) + qBlue(pix)/256.0) - 32768.0;
                return Units::Distance::fromM(elevation);
            }
        }
    }
    return {};
}

auto GeoMaps::GeoMapProvider::emptyGeoJSON() -> QByteArray
{
    QJsonObject resultObject;
    resultObject.insert(QStringLiteral("type"), "FeatureCollection");
    resultObject.insert(QStringLiteral("features"), QJsonArray());
    QJsonDocument geoDoc(resultObject);
    return geoDoc.toJson(QJsonDocument::JsonFormat::Compact);
}

auto GeoMaps::GeoMapProvider::filteredWaypoints(const QString &filter) -> QVector<GeoMaps::Waypoint>
{

    QStringList filterWords;
    foreach(auto word, filter.simplified().split(' ', Qt::SkipEmptyParts)) {
        QString simplifiedWord = GlobalObject::librarian()->simplifySpecialChars(word);
        if (simplifiedWord.isEmpty()) {
            continue;
        }
        filterWords.append(simplifiedWord);
    }

    QVector<GeoMaps::Waypoint> result;

    const auto wps = waypoints();
    for(const auto& wp : wps) {
        if (!wp.isValid()) {
            continue;
        }
        bool allWordsFound = true;
        foreach(auto word, filterWords) {
            QString fullName = GlobalObject::librarian()->simplifySpecialChars(wp.name());
            if (!fullName.contains(word, Qt::CaseInsensitive) && !wp.ICAOCode().contains(word, Qt::CaseInsensitive)) {
                allWordsFound = false;
                break;
            }
        }
        if (allWordsFound) {
            result.append( wp );
        }
    }

    const auto wpsLib = GlobalObject::waypointLibrary()->waypoints();
    for(const auto& wp : wpsLib) {
        if (!wp.isValid()) {
            continue;
        }
        bool allWordsFound = true;
        foreach(auto word, filterWords) {
            QString fullName = GlobalObject::librarian()->simplifySpecialChars(wp.name());
            if (!fullName.contains(word, Qt::CaseInsensitive) && !wp.ICAOCode().contains(word, Qt::CaseInsensitive)) {
                allWordsFound = false;
                break;
            }
        }
        if (allWordsFound) {
            result.append( wp );
        }
    }

    std::sort(result.begin(), result.end(), [](const Waypoint& a, const Waypoint& b) {return a.name() < b.name(); });

    return result;
}

auto GeoMaps::GeoMapProvider::findByID(const QString &id) -> Waypoint
{
    auto wps = waypoints();

    foreach(auto wp, wps) {
        if (!wp.isValid()) {
            continue;
        }
        if (wp.ICAOCode() == id) {
            return wp;
        }
    }
    return {};
}

auto GeoMaps::GeoMapProvider::nearbyWaypoints(const QGeoCoordinate& position, const QString& type) -> QVariantList
{
    auto wps = waypoints();

    QVector<Waypoint> tWps;
    foreach(auto wp, wps) {
        if (!wp.isValid()) {
            continue;
        }
        if (wp.type() != type) {
            continue;
        }
        tWps.append(wp);
    }

    std::sort(tWps.begin(), tWps.end(), [position](const Waypoint &a, const Waypoint &b) {return position.distanceTo(a.coordinate()) < position.distanceTo(b.coordinate()); });

    QVariantList result;
    int sz = 0;
    foreach(auto ad, tWps) {
        result.append( QVariant::fromValue(ad) );
        sz++;
        if (sz == 20) {
            break;
        }
    }

    return result;
}

auto GeoMaps::GeoMapProvider::waypoints() -> QVector<Waypoint>
{
    QMutexLocker locker(&_aviationDataMutex);
    return _waypoints_;
}


//
// Private Methods and Slots
//

void GeoMaps::GeoMapProvider::onAviationMapsChanged()
{
    // Paranoid safety checks
    if (_aviationDataCacheFuture.isRunning()) {
        _aviationDataCacheTimer.start();
        return;
    }

    //
    // Generate new GeoJSON array and new list of waypoints
    //
    QStringList JSONFileNames;
    foreach(auto geoMapPtr, GlobalObject::dataManager()->aviationMaps()->downloadables()) {
        // Ignore everything but geojson files
        if (!geoMapPtr->fileName().endsWith(u".geojson", Qt::CaseInsensitive)) {
            continue;
        }
        if (!geoMapPtr->hasFile()) {
            continue;
        }
        JSONFileNames += geoMapPtr->fileName();
    }

    _aviationDataCacheFuture = QtConcurrent::run(&GeoMaps::GeoMapProvider::fillAviationDataCache, this, JSONFileNames, GlobalObject::settings()->airspaceAltitudeLimit(), GlobalObject::settings()->hideGlidingSectors());
}

void GeoMaps::GeoMapProvider::onMBTILESChanged()
{
    terrainTileCache.clear();

    qDeleteAll(m_baseMapRasterTiles);
    m_baseMapRasterTiles.clear();
    foreach(auto downloadable, GlobalObject::dataManager()->baseMapsRaster()->downloadablesWithFile())
    {
        m_baseMapRasterTiles.append(new GeoMaps::MBTILES(downloadable->fileName(), this));
    }
    qDeleteAll(m_baseMapVectorTiles);
    m_baseMapVectorTiles.clear();
    foreach(auto downloadable, GlobalObject::dataManager()->baseMapsVector()->downloadablesWithFile())
    {
        m_baseMapVectorTiles.append(new GeoMaps::MBTILES(downloadable->fileName(), this));
    }
    emit baseMapTilesChanged();

    qDeleteAll(m_terrainMapTiles);
    m_terrainMapTiles.clear();
    foreach(auto downloadable, GlobalObject::dataManager()->terrainMaps()->downloadablesWithFile())
    {
        m_terrainMapTiles.append(new GeoMaps::MBTILES(downloadable->fileName(), this));
    }
    emit terrainMapTilesChanged();

    // Delete old style file, stop serving tiles
    delete _styleFile;
    _tileServer.removeMbtilesFileSet(_currentBaseMapPath);
    _tileServer.removeMbtilesFileSet(_currentTerrainMapPath);
    _currentBaseMapPath = QString::number(QRandomGenerator::global()->bounded(static_cast<quint32>(1000000000)));
    _currentTerrainMapPath = QString::number(QRandomGenerator::global()->bounded(static_cast<quint32>(1000000000)));

    QFile file;
    if (GlobalObject::dataManager()->baseMaps()->hasFile())
    {
        // Serve new tile set under new name
        if (!m_baseMapRasterTiles.isEmpty())
        {
            _tileServer.addMbtilesFileSet(m_baseMapRasterTiles, _currentBaseMapPath);
            file.setFileName(QStringLiteral(":/flightMap/mapstyle-raster.json"));
        }
        else
        {
            _tileServer.addMbtilesFileSet(m_baseMapVectorTiles, _currentBaseMapPath);
            file.setFileName(QStringLiteral(":/flightMap/osm-liberty.json"));
        }
    }
    else
    {
        file.setFileName(QStringLiteral(":/flightMap/empty.json"));
    }
    _tileServer.addMbtilesFileSet(m_terrainMapTiles, _currentTerrainMapPath);

    file.open(QIODevice::ReadOnly);
    QByteArray data = file.readAll();
    data.replace("%URL%", (_tileServer.serverUrl()+"/"+_currentBaseMapPath).toLatin1());
    data.replace("%URLT%", (_tileServer.serverUrl()+"/"+_currentTerrainMapPath).toLatin1());
    data.replace("%URL2%", _tileServer.serverUrl().toLatin1());
    _styleFile = new QTemporaryFile(this);
    _styleFile->open();
    _styleFile->write(data);
    _styleFile->close();

    emit styleFileURLChanged();
}

void GeoMaps::GeoMapProvider::fillAviationDataCache(const QStringList& JSONFileNames, Units::Distance airspaceAltitudeLimit, bool hideGlidingSectors)
{

    // Avoid rounding errors
    airspaceAltitudeLimit = airspaceAltitudeLimit-Units::Distance::fromFT(1);

    //
    // Generate new GeoJSON array and new list of waypoints
    //

    // First, create a set of JSON objects, in order to avoid duplicated entries
    QSet<QJsonObject> objectSet;
    foreach(auto JSONFileName, JSONFileNames) {
        // Read the lock file
        QLockFile lockFile(JSONFileName+".lock");
        lockFile.lock();
        QFile file(JSONFileName);
        file.open(QIODevice::ReadOnly);
        auto document = QJsonDocument::fromJson(file.readAll());
        file.close();
        lockFile.unlock();

        foreach(auto value, document.object()[QStringLiteral("features")].toArray()) {
            auto object = value.toObject();
            objectSet += object;
        }

    }

    // Create vectors of airspaces and waypoints
    QVector<Airspace> newAirspaces;
    QVector<Waypoint> newWaypoints;
    foreach(auto object, objectSet) {
        // Check if the current object is a waypoint. If so, add it to the list of waypoints.
        Waypoint wp(object);
        if (wp.isValid()) {
            newWaypoints.append(wp);
            continue;
        }

        // Check if the current object is an airspace. If so, add it to the list of airspaces.
        Airspace as(object);
        if (as.isValid()) {
            newAirspaces.append(as);
            continue;
        }
    }

    // Then, create a new JSONArray of features and a new list of waypoints
    QJsonArray newFeatures;
    foreach(auto object, objectSet) {
        // Ignore all objects that are airspaces and that begin above the airspaceAltitudeLimit.
        Airspace airspaceTest(object);
        if (airspaceAltitudeLimit.isFinite() && (airspaceTest.estimatedLowerBoundMSL() > airspaceAltitudeLimit)) {
            continue;
        }

        // If 'hideGlidingSector' is set, ignore all objects that are airspaces
        // and that are gliding sectors
        if (hideGlidingSectors) {
            Airspace airspaceTest(object);
            if (airspaceTest.CAT() == QLatin1String("GLD")) {
                continue;
            }
        }

        newFeatures += object;
    }

    QJsonObject resultObject;
    resultObject.insert(QStringLiteral("type"), "FeatureCollection");
    resultObject.insert(QStringLiteral("features"), newFeatures);
    QJsonDocument geoDoc(resultObject);

    // Sort waypoints by name
    std::sort(newWaypoints.begin(), newWaypoints.end(), [](const Waypoint &a, const Waypoint &b) {return a.name() < b.name(); });

    _aviationDataMutex.lock();
    _airspaces_ = newAirspaces;
    _waypoints_ = newWaypoints;
    _combinedGeoJSON_ = geoDoc.toJson(QJsonDocument::JsonFormat::Compact);
    _aviationDataMutex.unlock();

    emit geoJSONChanged();
}<|MERGE_RESOLUTION|>--- conflicted
+++ resolved
@@ -18,13 +18,8 @@
  *   59 Temple Place - Suite 330, Boston, MA  02111-1307, USA.             *
  ***************************************************************************/
 
-<<<<<<< HEAD
-#include <QtConcurrent>
-#include <QGeoCoordinate>
-=======
 #include <QtConcurrent/QtConcurrentRun>
 #include <QImage>
->>>>>>> 8450d6be
 #include <QJsonArray>
 #include <QJsonDocument>
 #include <QJsonObject>
