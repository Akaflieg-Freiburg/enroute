#
# Translations
#

# The Qt library translations are a mess. We try to find the files at various
# places in the file system, generate our own *.qm files with lrelease and then
# use the lconvert tool to concatenate the *.qm file with the Qt library
# translations. Resulting files are then called enroute_XX.qm where XX is the
# language code. The variable LANGS contains all language codes that will be
# considered.

find_path(Qt5_TRANSLATION_DIR qtbase_de.qm
    HINTS ${Qt5Core_DIR}/../../../translations
    HINTS /usr/share/qt5/translations
    HINTS /usr/share/qt/translations
    HINTS /usr/translations
    REQUIRED
    )
set(Qt5_LCONVERT_EXECUTABLE Qt5::lconvert)

set(LANGS de fr it pl)
foreach(_lang ${LANGS})
    set(QT_QM_FILES ${Qt5_TRANSLATION_DIR}/qtbase_${_lang}.qm)
    if (EXISTS ${Qt5_TRANSLATION_DIR}/qtdeclarative_${_lang}.qm)
        list(APPEND QT_QM_FILES ${Qt5_TRANSLATION_DIR}/qtdeclarative_${_lang}.qm)
    endif()
    if (EXISTS ${Qt5_TRANSLATION_DIR}/qtlocation_${_lang}.qm)
        list(APPEND QT_QM_FILES ${Qt5_TRANSLATION_DIR}/qtlocation_${_lang}.qm)
    endif()
    add_custom_command(
        OUTPUT enroute_${_lang}.qm
        DEPENDS ${CMAKE_SOURCE_DIR}/3rdParty/enrouteText/assets/enroute_${_lang}.ts
        COMMAND ${Qt5_LRELEASE_EXECUTABLE} ${CMAKE_SOURCE_DIR}/3rdParty/enrouteText/assets/enroute_${_lang}.ts -qm enrouteOnly_${_lang}.qm
        COMMAND ${Qt5_LCONVERT_EXECUTABLE} enrouteOnly_${_lang}.qm ${QT_QM_FILES} -o enroute_${_lang}.qm
        COMMENT "Generating translations for language ${_lang}"
        )
endforeach()


#
# Configure files
#

configure_file(flightMap.qrc.in flightMap.qrc)
configure_file(${CMAKE_SOURCE_DIR}/generatedSources/flightMap/flightMap-fonts.qrc.in flightMapFonts.qrc)
configure_file(icons.qrc.in icons.qrc)
configure_file(qml.qrc.in qml.qrc)
configure_file(ressources.qrc.in ressources.qrc)


#
# Set up sources
#
set(SOURCES
    # Ressources
    ${CMAKE_CURRENT_BINARY_DIR}/flightMap.qrc
    ${CMAKE_CURRENT_BINARY_DIR}/icons.qrc

    # Translations
    enroute_de.qm
    enroute_fr.qm
    enroute_it.qm
    enroute_pl.qm

    # Other files
    AndroidManifest.xml.in
    flightMap.qrc.in
    icons.qrc.in
    qml.qrc.in
    README.md
    ressources.qrc.in

    # Header files
    Aircraft.h
    AviationUnits.h
    Clock.h
    FlightRoute.h
    geomaps/Airspace.h
    geomaps/Downloadable.h
    geomaps/DownloadableGroup.h
    geomaps/DownloadableGroupWatcher.h
    geomaps/GeoMapProvider.h
    geomaps/MapManager.h
    geomaps/TileHandler.h
    geomaps/TileServer.h
    geomaps/Waypoint.h
    GlobalSettings.h
    Librarian.h
    MobileAdaptor.h
<<<<<<< HEAD
    positioning/Geoid.h
    positioning/PositionProvider.h
    ScaleQuickItem.h
    traffic/AbstractTrafficDataSource.h
    traffic/Factor.h
    traffic/FileTrafficDataSource.h
    traffic/FLARMWarning.h
    traffic/TcpTrafficDataSource.h
    traffic/TrafficDataProvider.h
=======
    Navigation_FLARMAdaptor.h
    Navigation_Geoid.h
    Navigation_SatNav.h
    Navigation_Traffic.h
    ui/ScaleQuickItem.h
>>>>>>> 65a32c1f
    weather/Decoder.h
    weather/DownloadManager.h
    weather/METAR.h
    weather/Station.h
    weather/TAF.h
    weather/Wind.h

    # C++ files
    Aircraft.cpp
    AviationUnits.cpp
    Clock.cpp
    FlightRoute.cpp
    FlightRoute_GPX.cpp
    FlightRoute_Leg.cpp
    geomaps/Airspace.cpp
    geomaps/Downloadable.cpp
    geomaps/DownloadableGroup.cpp
    geomaps/DownloadableGroupWatcher.cpp
    geomaps/GeoMapProvider.cpp
    geomaps/MapManager.cpp
    geomaps/TileHandler.cpp
    geomaps/TileServer.cpp
    geomaps/Waypoint.cpp
    GlobalSettings.cpp
    Librarian.cpp
    main.cpp
    MobileAdaptor.cpp
    MobileAdaptor_share.cpp
<<<<<<< HEAD
    positioning/Geoid.cpp
    positioning/PositionProvider.cpp
    ScaleQuickItem.cpp
    traffic/AbstractTrafficDataSource.cpp
    traffic/Factor.cpp
    traffic/FLARMWarning.cpp
    traffic/FileTrafficDataSource.cpp
    traffic/TcpTrafficDataSource.cpp
    traffic/TrafficDataProvider.cpp
=======
    Navigation_FLARMAdaptor.cpp
    Navigation_Geoid.cpp
    Navigation_SatNav.cpp
    Navigation_Traffic.cpp
    ui/ScaleQuickItem.cpp
>>>>>>> 65a32c1f
    weather/Decoder.cpp
    weather/DownloadManager.cpp
    weather/METAR.cpp
    weather/Station.cpp
    weather/TAF.cpp
    weather/Wind.cpp

    ${HEADERS}
    )

# We use this macro here to avoid creating extremely large C++ files with binary content
qt_add_big_resources(SOURCES
    ${CMAKE_CURRENT_BINARY_DIR}/flightMapFonts.qrc
    ${CMAKE_CURRENT_BINARY_DIR}/ressources.qrc
    )

#
# Generate android executable
#
if( ANDROID )
    qtquick_compiler_add_resources(QTQUICKCOMPILEDRESOURCES ${CMAKE_CURRENT_BINARY_DIR}/qml.qrc)
    list(APPEND SOURCES
        ${QTQUICKCOMPILEDRESOURCES}
        android/src/de/akaflieg_freiburg/enroute/MobileAdaptor.java
        )

    # Configure files
    configure_file(AndroidManifest.xml.in android/AndroidManifest.xml)
    configure_file(android/build.gradle android/build.gradle COPYONLY)
    configure_file(android/gradle/wrapper/gradle-wrapper.properties android/gradle/wrapper/gradle-wrapper.properties COPYONLY)
    configure_file(android/gradle/wrapper/gradle-wrapper.jar android/gradle/wrapper/gradle-wrapper.jar COPYONLY)
    configure_file(android/gradlew android/gradlew COPYONLY)
    configure_file(android/gradlew.bat android/gradlew.bat COPYONLY)
    configure_file(android/res/drawable/splash.xml android/res/drawable/splash.xml COPYONLY)
    configure_file(android/res/values/apptheme.xml android/res/values/apptheme.xml COPYONLY)
    configure_file(android/res/values/apptheme.xml android/res/values/apptheme.xml COPYONLY)
    configure_file(android/res/xml/filepaths.xml android/res/xml/filepaths.xml COPYONLY)
    configure_file(android/src/de/akaflieg_freiburg/enroute/IntentLauncher.java android/src/de/akaflieg_freiburg/enroute/IntentLauncher.java COPYONLY)
    configure_file(android/src/de/akaflieg_freiburg/enroute/MobileAdaptor.java android/src/de/akaflieg_freiburg/enroute/MobileAdaptor.java COPYONLY)
    configure_file(android/src/de/akaflieg_freiburg/enroute/ShareActivity.java android/src/de/akaflieg_freiburg/enroute/ShareActivity.java COPYONLY)
    configure_file(android/src/de/akaflieg_freiburg/enroute/ShareUtils.java android/src/de/akaflieg_freiburg/enroute/ShareUtils.java COPYONLY)
    configure_file(${CMAKE_SOURCE_DIR}/3rdParty/material-design-icons/file/drawable-hdpi/ic_file_download_black_24dp.png ${CMAKE_CURRENT_BINARY_DIR}/android/res/drawable/ic_file_download.png COPYONLY)

    # Generate android extra sources. This includes icons, but also a few other files
    set(ANDROID_EXTRA_SOURCES
        ${CMAKE_CURRENT_BINARY_DIR}/android/res/drawable-xxxhdpi/icon.png
        ${CMAKE_CURRENT_BINARY_DIR}/android/res/drawable-xxhdpi/icon.png
        ${CMAKE_CURRENT_BINARY_DIR}/android/res/drawable-xhdpi/icon.png
        ${CMAKE_CURRENT_BINARY_DIR}/android/res/drawable-hdpi/icon.png
        ${CMAKE_CURRENT_BINARY_DIR}/android/res/drawable-mdpi/icon.png
        ${CMAKE_CURRENT_BINARY_DIR}/android/res/drawable/splash.xml
        ${CMAKE_CURRENT_BINARY_DIR}/android/res/values/apptheme.xml
        )
    add_custom_command(
        OUTPUT ${ANDROID_EXTRA_SOURCES}
        DEPENDS ${CMAKE_SOURCE_DIR}/metadata/${APP_ID}.svg
        COMMAND cp -prd ${CMAKE_CURRENT_SOURCE_DIR}/android .
        COMMAND ${CMAKE_COMMAND} -E make_directory android/res/drawable-xxxhdpi
        COMMAND rsvg-convert ${CMAKE_SOURCE_DIR}/metadata/${APP_ID}.svg -o ${CMAKE_CURRENT_BINARY_DIR}/android/res/drawable-xxxhdpi/icon.png -h 384 -w 384
        COMMAND ${CMAKE_COMMAND} -E make_directory android/res/drawable-xxhdpi
        COMMAND rsvg-convert ${CMAKE_SOURCE_DIR}/metadata/${APP_ID}.svg -o ${CMAKE_CURRENT_BINARY_DIR}/android/res/drawable-xxhdpi/icon.png -h 288 -w 288
        COMMAND ${CMAKE_COMMAND} -E make_directory android/res/drawable-xhdpi
        COMMAND rsvg-convert ${CMAKE_SOURCE_DIR}/metadata/${APP_ID}.svg -o ${CMAKE_CURRENT_BINARY_DIR}/android/res/drawable-xhdpi/icon.png -h 192 -w 192
        COMMAND ${CMAKE_COMMAND} -E make_directory android/res/drawable-hdpi
        COMMAND rsvg-convert ${CMAKE_SOURCE_DIR}/metadata/${APP_ID}.svg -o ${CMAKE_CURRENT_BINARY_DIR}/android/res/drawable-hdpi/icon.png -h 144 -w 144
        COMMAND ${CMAKE_COMMAND} -E make_directory android/res/drawable-mdpi
        COMMAND rsvg-convert ${CMAKE_SOURCE_DIR}/metadata/${APP_ID}.svg -o ${CMAKE_CURRENT_BINARY_DIR}/android/res/drawable-mdpi/icon.png -h 96 -w 96
        COMMENT "Generate android icons"
        )

    # The android target require a few additional variables
    set(ANDROID_PACKAGE_SOURCE_DIR "${CMAKE_CURRENT_BINARY_DIR}/android" CACHE INTERNAL "")

    # The android target depends on our own copy of openssl
    set(ANDROID_EXTRA_LIBS
        ${openssl_SOURCE_DIR}/arm/libcrypto_1_1.so
        ${openssl_SOURCE_DIR}/arm/libssl_1_1.so
        ${openssl_SOURCE_DIR}/arm64/libcrypto_1_1.so
        ${openssl_SOURCE_DIR}/arm64/libssl_1_1.so
        ${openssl_SOURCE_DIR}/x86/libcrypto_1_1.so
        ${openssl_SOURCE_DIR}/x86/libssl_1_1.so
        ${openssl_SOURCE_DIR}/x86_64/libcrypto_1_1.so
        ${openssl_SOURCE_DIR}/x86_64/libssl_1_1.so
        CACHE INTERNAL ""
        )

    # The android target is a library, not an executable
    add_library(${PROJECT_NAME} SHARED ${SOURCES} ${ANDROID_EXTRA_SOURCES})

    # Add libraries and include paths
    target_link_libraries(${PROJECT_NAME} PRIVATE Qt5::AndroidExtras Qt5::Core Qt5::Positioning Qt5::Quick Qt5::Sql Qt5::Svg qhttpengine sunset)
    target_include_directories(${PROJECT_NAME} PUBLIC ${CMAKE_SOURCE_DIR}/3rdParty/sunset/src ${CMAKE_SOURCE_DIR}/3rdParty/GSL/include)
endif()


#
# Generate unix executable
#

if (NOT ANDROID)
    list(APPEND SOURCES
        ${CMAKE_CURRENT_BINARY_DIR}/qml.qrc
        )

    # Add executable and libraries
    add_executable(${PROJECT_NAME} ${SOURCES})
    target_link_libraries(${PROJECT_NAME} PRIVATE Qt5::Core Qt5::Positioning Qt5::Quick Qt5::Sql Qt5::Svg qhttpengine kdsingleapplication sunset)
    target_include_directories(${PROJECT_NAME} PUBLIC ${CMAKE_SOURCE_DIR}/3rdParty/sunset/src ${CMAKE_SOURCE_DIR}/3rdParty/GSL/include)
    target_precompile_headers(${PROJECT_NAME} PRIVATE
        <QObject>
        <QPointer>
        )

    # Install
    install(TARGETS ${PROJECT_NAME} DESTINATION ${CMAKE_INSTALL_BINDIR})
endif()

# Enforce C++17 and no extensions
target_compile_features(${PROJECT_NAME} PUBLIC cxx_std_17)
set_target_properties(${PROJECT_NAME} PROPERTIES CXX_EXTENSIONS OFF)


#
# Generate documentation
#

configure_file(Doxyfile.in Doxyfile)
add_custom_target(enroute_doc COMMAND doxygen)
add_dependencies(fulldoc enroute_doc)<|MERGE_RESOLUTION|>--- conflicted
+++ resolved
@@ -87,23 +87,15 @@
     GlobalSettings.h
     Librarian.h
     MobileAdaptor.h
-<<<<<<< HEAD
     positioning/Geoid.h
     positioning/PositionProvider.h
-    ScaleQuickItem.h
     traffic/AbstractTrafficDataSource.h
     traffic/Factor.h
     traffic/FileTrafficDataSource.h
     traffic/FLARMWarning.h
     traffic/TcpTrafficDataSource.h
     traffic/TrafficDataProvider.h
-=======
-    Navigation_FLARMAdaptor.h
-    Navigation_Geoid.h
-    Navigation_SatNav.h
-    Navigation_Traffic.h
     ui/ScaleQuickItem.h
->>>>>>> 65a32c1f
     weather/Decoder.h
     weather/DownloadManager.h
     weather/METAR.h
@@ -132,23 +124,15 @@
     main.cpp
     MobileAdaptor.cpp
     MobileAdaptor_share.cpp
-<<<<<<< HEAD
     positioning/Geoid.cpp
     positioning/PositionProvider.cpp
-    ScaleQuickItem.cpp
     traffic/AbstractTrafficDataSource.cpp
     traffic/Factor.cpp
     traffic/FLARMWarning.cpp
     traffic/FileTrafficDataSource.cpp
     traffic/TcpTrafficDataSource.cpp
     traffic/TrafficDataProvider.cpp
-=======
-    Navigation_FLARMAdaptor.cpp
-    Navigation_Geoid.cpp
-    Navigation_SatNav.cpp
-    Navigation_Traffic.cpp
     ui/ScaleQuickItem.cpp
->>>>>>> 65a32c1f
     weather/Decoder.cpp
     weather/DownloadManager.cpp
     weather/METAR.cpp
