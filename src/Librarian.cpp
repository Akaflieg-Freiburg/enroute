/***************************************************************************
 *   Copyright (C) 2020-2021 by Stefan Kebekus                             *
 *   stefan.kebekus@gmail.com                                              *
 *                                                                         *
 *   This program is free software; you can redistribute it and/or modify  *
 *   it under the terms of the GNU General Public License as published by  *
 *   the Free Software Foundation; either version 3 of the License, or     *
 *   (at your option) any later version.                                   *
 *                                                                         *
 *   This program is distributed in the hope that it will be useful,       *
 *   but WITHOUT ANY WARRANTY; without even the implied warranty of        *
 *   MERCHANTABILITY or FITNESS FOR A PARTICULAR PURPOSE.  See the         *
 *   GNU General Public License for more details.                          *
 *                                                                         *
 *   You should have received a copy of the GNU General Public License     *
 *   along with this program; if not, write to the                         *
 *   Free Software Foundation, Inc.,                                       *
 *   59 Temple Place - Suite 330, Boston, MA  02111-1307, USA.             *
 ***************************************************************************/

#include "Librarian.h"
#include "navigation/FlightRoute.h"

#include <QNetworkAccessManager>
#include <QStandardPaths>
#include <QSysInfo>
#include <QtGlobal>

Librarian::Librarian(QObject *parent) : QObject(parent)
{

    // This app used to store flight routes in QStandardPaths::GenericDataLocation. However, Android 11
    // no longer allows this "Scoped Storage". We will therefore move our files from
    // QStandardPaths::GenericDataLocation to QStandardPaths::AppDataLocation, which is still writable
    // since we set "requestlegacystorage" in the manifest file and target Android 10. See
    // https://developer.android.com/training/data-storage/use-cases#opt-out-in-production-app
    auto oldlibraryPath = QStandardPaths::writableLocation(QStandardPaths::GenericDataLocation)+"/enroute flight navigation/flight routes";
    auto libraryPath = directory(Routes);
    QDir d(oldlibraryPath);
    foreach(auto elt, d.entryList( QStringList(), QDir::Files)) {
        if (QFile::copy(oldlibraryPath+"/"+elt, libraryPath+"/"+elt)) {
            QFile::remove(oldlibraryPath+"/"+elt);
        }
    }
    d.rmdir(oldlibraryPath);
}


auto Librarian::getStringFromRessource(const QString &name) -> QString
{
    if (name == u"appUpdateRequired"_qs)
    {
        return tr("<p>This version of <strong>Enroute Flight Navigation</strong> is outdated and will no longer receive map updates. "
                  "<strong>Please update this app at your earliest convencience.</strong></p>");
    }

    if (name == u":text/authors.html"_qs)
    {
        return tr(R"html(<h3>Authors</h3>

<br>

<table>
  <tr>
    <td>
      <p>The app <strong>Enroute Flight Navigation</strong> was written by Stefan Kebekus, flight enthusiast since 1986 and member of the Akaflieg Freiburg flight club. Stefan flies gliders and motor planes.</p>
      <h4>Address</h4>
      Stefan Kebekus<br>
      Wintererstraße 77<br>
      79104 Freiburg<br>
      Germany<br>
      <br>
      <a href='mailto:stefan.kebekus@gmail.com'>e-mail</a>
    </td>
    <td>
      <p align='center'>&nbsp;<img src='/icons/kebekus.jpg' alt='Stefan Kebekus' height='140'><br>Stefan Kebekus<br>Pic: Patrick Seeger</p>
    </td>
  </tr>
</table>
)html") + tr(R"html(
<h3>Manual</h3>

<p>The manual has kindly been provided by Michael Horbaschk.</p>
)html") + tr(R"html(
<h3>Translations</h3>
)html") + (R"html(
<ul style="margin-left:-25px;">
)html") + tr(R"html(
<li><strong>French:</strong> Adrien Crovato. Adrien is a private pilot and aerospace engineer.</li>
)html") + tr(R"html(
<li><strong>German:</strong> Markus Sachs. Markus flies trikes and is an enthusiastic 'Co' on everyting else that flies.</li>
)html") + tr(R"html(
<li><strong>Italian:</strong> Ivan Battistella and Antonio Fardella.  Antonio is a naval aviator with a passion for everything challenging.</li>
)html") + tr(R"html(
<li><strong>Polish:</strong> Sławek Mikuła.</li>
)html") + (R"html(
</ul>
)html") + tr(R"html(
<h3>Alumni</h3>
)html") + (R"html(
<ul style="margin-left:-25px;">
)html") + tr(R"html(
<li>Luca Bertoncello (Italian translation)</li>
)html") + tr(R"html(
<li>Adrien Crovato (Integration of weather information)</li>
)html") + tr(R"html(
<li>Szymon Kocur (Polish translation)</li>
)html") + tr(R"html(
<li>Heiner Tholen (User interface)</li>
)html") + tr(R"html(
<li>Johannes Zellner (Geoid correction for altitude)</li>
)html") + (R"html(
</ul>
<p></p>)html");
    }

    if (name == u":text/aviationMapMissing.html"_qs)
    {
        return tr(R"html(
<p>We receive our aviation data from <a href="http://openaip.net">openAIP</a>. This is a not-for-profit organisation where volunteers compile aviation data for many countries. If openAIP covers your country, we might be able to generate maps for it. First, however, we need to be reasonably sure that the openAIP data is accurate and complete. Please have a look at the <a href="http://maps.openaip.net">openAIP maps</a> and compare the display with an official aviation map of your country. Are the airfields there? Are runway lengths/orientations and frequencies correct? Are NavAids correctly displayed, with correct codes and frequencies? And what about airspaces?</p>

<p>If you are convinced that the data is good enough to be added, you can request to add the country. Please go to <a href="https://github.com/Akaflieg-Freiburg/enrouteServer/issues">this web site</a> and open an 'issue' with your request. Please tell us who you are, where you fly and how you convinced yourself that the data is good. If you find that the data is not good enough, you are welcome to join the openAIP project and help to improve the data.</p>

<p>Please understand that we program this free app in our spare time, as a service to the community. Sadly, I should point out that sending us impolite demands is not likely to give the result that you desire.</p>)html");
    }

    if (name == u":text/firstStart.html"_qs)
    {
        return tr(R"html(<h3>Welcome to Enroute Flight Navigation - A project of Akaflieg Freiburg</h3>

<p>Thank you for using this flight navigation app!  Before we get started, we need to point out that <strong>this app and the aviation data come with no guarantees</strong>.</p>

<p>The app is not certified to satisfy aviation standards. It may contain errors and may not work as expected.</p>

<p>The aviation data does not come from official sources. It might be incomplete, outdated or otherwise incorrect.</p>

<p><strong>This app is no substitute for proper flight preparation or good pilotage.</strong> We hope you enjoy the app and that you do find it useful.</p>

<p>Fly safely and enjoy many happy landings!</p>

<p>&#8212; Stefan Kebekus.</p>)html");
    }

    if (name == u":text/flightRouteLibraryInfo.html"_qs)
    {
        return tr(R"html(<p>The flight routes are stored in standard <a href="https://geojson.org">GeoJSON format</a> in the following directory.<p>

<p style="text-align:left;"><strong><a href="file:%1">%1</a></strong></p>

<p>The flight routes can be accessed by other programs, such as backup software or file synchronization apps.  This can be useful to share a flight route library with other devices.</p>)html");
    }

    if (name == u":text/info_enroute.html"_qs)
    {
        QString version(QStringLiteral(PROJECT_VERSION));
        if (!QStringLiteral(GIT_COMMIT).isEmpty())
        {
            version += QStringLiteral(" • GIT #")+QStringLiteral(GIT_COMMIT);
        }
        return tr(R"html(<h3>Enroute Flight Navigation</h3>

<p>Version %1</p>

<p><strong>Enroute Flight Navigation</strong> is a free nagivation app for VFR pilots, developed as a project of Akaflieg Freiburg.</p>

<ul style="margin-left:-25px;">
  <li>Simple, elegant and functional</li>
  <li>No ads, no commercical "pro" version</li>
  <li>No registration, no membership</li>
  <li>Does not spy on you</li>
  <li>100% Open Source, written without commercial interest</li>
</ul>

<p>Check <a href="https://akaflieg-freiburg.github.io/enroute/">the web site</a> for more information.</p>

<h3>Academic Sponsor</h3>
      
<p>The author gratefully acknowledges support by our academic sponsor, the <a href="https://www.uni-freiburg.de">University of Freiburg</a>.  The university kindly provides the infrastructure used to generate our maps, and the bandwidth required to serve them.</p>

<h3>Acknowledgements</h3>

<p>This program builds on a number of open source libraries, including <a href="https://https://github.com/nnaumenko/metaf">Metaf</a>, <a href="https://www.openssl.org">OpenSSL</a>, <a href="https://www.qt.io">Qt</a>, <a href="https://github.com/nitroshare/qhttpengine">QHTTPEngine</a> and <a href="https://github.com/buelowp/sunset">sunset</a>.</p>

<p>Aeronautical data is kindly provided by the <a href="https://www.openaip.net">openAIP</a> and <a href="https://www.openflightmaps.org">open flightmaps</a> projects. Base maps are kindly provided by <a href="https://openmaptiles.org">OpenMapTiles</a>. Please refer to the documentation for more details.</p>)html").arg(version);
    }

    if (name == u":text/info_license.html"_qs)
    {
        QFile file(QStringLiteral(":license_overview.html"));
        file.open(QIODevice::ReadOnly);
        auto content = QString::fromUtf8(file.readAll());

        return tr(R"html(
<h3>License</h3>

<p>
  The program <strong>Enroute Flight Navigation</strong>
  is licensed under the <a
  href="https://www.gnu.org/licenses/gpl-3.0-standalone.html">GNU
  General Public License V3</a> or, at your choice, any later
  version of this license.
</p>
)html") + tr(R"html(
<h4>Geographic maps</h4>

<p>
  As a flight navigation program, <strong>Enroute Flight
  Navigation</strong> heavily relies on geographic map
  data. The geographic maps are not included in the
  program, but are downloaded by the user from the map
  management page. The maps are compiled from the following
  sources.
</p>

<ul style="margin-left:-25px;">
  <li>
    The base maps are modified data from <a
    href="https://github.com/openmaptiles/openmaptiles">OpenMapTiles</a>,
    published under a
    <a href="https://github.com/openmaptiles/openmaptiles/blob/master/LICENSE.md">CC-BY
    4.0 design license</a>.
  </li>

  <li>
    The aviation maps contain data from <a
    href="http://www.openaip.net">openAIP</a>, licensed
    under a <a
    href="https://creativecommons.org/licenses/by-nc-sa/3.0">CC
    BY-NC-SA license</a>.
  </li>

  <li>
    The aviation maps contain data from <a
    href="https://www.openflightmaps.org">open
    flightmaps</a>, licensed under the <a
    href="https://www.openflightmaps.org/live/downloads/20150306-LCN.pdf">OFMA
    General Users License</a>.
  </li>
</ul>
)html") + tr(R"html(
<h4>Software and data included in the program</h4>

<p>
  Depending on platform and configuration, the following
  components might be included in the installation of
  <strong>Enroute Flight Navigation</strong>.
</p>

<ul style="margin-left:-25px;">
%1
</ul>
)html").arg(content);
    }

    if (name == u":text/missingPermissions.html"_qs)
    {
        return tr(R"html(<h3>Missing Permissions</h3>

<p>The app <strong>Enroute Flight Navigation</strong> will not start because some essential permissions have not been granted.  Please re-start the app and grant the required permissions.  If you have chosen to deny some permissions permanently, you may need to go to the Android Settings app to grant the permissions there.</p>

<p>Our <a href="https://akaflieg-freiburg.github.io/enroute/privacy#privileges-of-the-android-app" title="privacy policies">privacy policies</a> explain why the permissions are needed and what they are used for.</p>

<p>Fly safely and enjoy many happy landings!</p>

<p>&#8212; Stefan Kebekus.</p>)html");
    }

    if (name == u":text/tooManyDownloads.html"_qs)
    {
        return tr(R"html(<h3>Too many maps</h3>

<p>Thank you for using Enroute Flight Navigation, we appreciate your engagement very much.</p>

<p>However, we'd like to ask you <strong>to download only the maps that you really need.</strong>

<p>On the one hand, the bandwidth for map downloads is kindly sponsored by the University of Freiburg, under the assumption that <strong>the costs stays within reasonable limits.</strong></p>

<p>On the other, the app will perform much better if it doesn't have to process many megabytes of map data.</p>

<p>We are trying our best to avoid a hard limit on the number of maps in the future. Please help us with that.</p>)html");
    }

    if (name == u":text/weatherPermissions.html"_qs)
    {
        return tr(R"html(<h3>Privacy Warning</h3>
      
<p>Like most other programs, this app uses weather data provided by the <a href='https://www.aviationweather.gov'/>Aviation Weather Center</a>, a website of the United States government.</p>

<p>In order to request up-to-date weather information, the app needs to <strong>send your location and your current route to the Aviation Weather Center</strong> at regular intervals. If you agree to this, you can enable the weather feature by clicking on the button below. You can disable the feature at any time using the three-dot menu at the top of this screen.</p>

<p><strong>We have no control over data collected by the Aviation Weather Center. We do not guarantee correctness of the weather information in any way!</strong></p>)html");
    }

<<<<<<< HEAD
    if (name == u":text/whatsnew.html"_qs)
    {
        return tr("<p>We have updated the technology base underlying this app. Please report any issues!</p>") +
                tr("<p>We could need help with French translations. If you would like to help, if speak French and know how to use the GIT version control system, please let us know.</p>");
=======
    if (name == QLatin1String(":text/whatsnew.html")) {
        return tr("<p>We have updated the technology base underlying this app. Please report any issues!</p>");
        // + tr("<p>We could need help with French translations. If you would like to help, if speak French and know how to use the GIT version control system, please let us know.</p>");
>>>>>>> 50fed134
    }

    QFile file(name);
    file.open(QIODevice::ReadOnly);
    auto content = file.readAll();
    return QString::fromUtf8(content);

}


auto Librarian::getStringHashFromRessource(const QString &name) -> size_t
{
    return qHash(getStringFromRessource(name), 0);
}


auto Librarian::exists(Librarian::Library library, const QString &baseName) -> bool
{
    return QFile::exists(fullPath(library, baseName));
}


auto Librarian::get(Librarian::Library library, const QString &baseName) -> QObject *
{
    if (library == Routes) {
        auto *route = new Navigation::FlightRoute();
        if (route == nullptr) {
            return nullptr;
        }
        auto error = route->load(fullPath(Routes, baseName));
        if (error.isEmpty()) {
            return route;
        }
        delete route;
        return nullptr;
    }

    return nullptr;
}


auto Librarian::fullPath(Librarian::Library library, const QString &baseName) -> QString
{
    switch (library) {
    case Aircraft:
        return directory(library)+"/"+baseName+".json";
    case Routes:
        return directory(library)+"/"+baseName+".geojson";
    }
    return {};
}


void Librarian::remove(Librarian::Library library, const QString& baseName) 
{
    QFile::remove(fullPath(library, baseName));
}


void Librarian::rename(Librarian::Library library, const QString &oldName, const QString &newName) 
{
    QFile::rename(fullPath(library, oldName), fullPath(library, newName));
}


auto Librarian::directory(Library library) -> QString
{
    QString path;
    switch (library) {
    case Aircraft:
        path = QStandardPaths::writableLocation(QStandardPaths::AppDataLocation)+"/aircraft";
        break;
    case Routes:
        path = QStandardPaths::writableLocation(QStandardPaths::AppDataLocation)+"/flight routes";
        break;
    }
    QDir().mkpath(path);
    return path;
}


auto Librarian::entries(Library library, const QString &filter) -> QStringList
{
    QStringList filterList;
    filterList << QStringLiteral("*");

    QDir dir(directory(library));
    auto fileNames = dir.entryList(filterList, QDir::Files);

    QStringList fileBaseNames;
    foreach(auto fileName, fileNames)
        fileBaseNames << fileName.section('.', 0, -2);

    return permissiveFilter(fileBaseNames, filter);
}


auto Librarian::permissiveFilter(const QStringList &inputStrings, const QString &filter) -> QStringList
{
    QString simplifiedFilter = simplifySpecialChars(filter);

    QStringList result;
    foreach(auto inputString, inputStrings)
        if (simplifySpecialChars(inputString).contains(simplifiedFilter, Qt::CaseInsensitive)) {
            result << inputString;
        }

    return result;
}


auto Librarian::simplifySpecialChars(const QString &string) -> QString
{
    QString cacheString = simplifySpecialChars_cache[string];
    if (!cacheString.isEmpty()) {
        return cacheString;
    }

    QString normalizedString = string.normalized(QString::NormalizationForm_KD);
    return normalizedString.remove(specialChars);
}

#include <QLibraryInfo>

auto Librarian::systemInfo() -> QString
{

    QString result;

    result += u"<h3>App</h3>"_qs;
    result += u"<table>"_qs;
    result += u"<tr></tr>"_qs;
    result += u"<tr><td>%1<td><td>%2<td></tr>"_qs.arg("Enroute Version", QStringLiteral(PROJECT_VERSION));
    result += u"<tr><td>%1<td><td>%2<td></tr>"_qs.arg("GIT ", QStringLiteral(GIT_COMMIT));
    result += u"<tr><td>%1<td><td>%2<td></tr>"_qs.arg("Qt", QLibraryInfo::version().toString());
    result += u"</table><br>"_qs;

    result += u"<h3>System</h3>"_qs;
    result += u"<table>"_qs;
    result += u"<tr></tr>"_qs;
    result += u"<tr><td>%1<td><td>%2<td></tr>"_qs.arg("Build ABI", QSysInfo::buildAbi());
    result += u"<tr><td>%1<td><td>%2<td></tr>"_qs.arg("Build CPU", QSysInfo::buildCpuArchitecture());
    result += u"<tr><td>%1<td><td>%2<td></tr>"_qs.arg("Current CPU", QSysInfo::currentCpuArchitecture());
    result += u"<tr><td>%1<td><td>%2<td></tr>"_qs.arg("Kernel Type", QSysInfo::kernelType());
    result += u"<tr><td>%1<td><td>%2<td></tr>"_qs.arg("Kernel Version", QSysInfo::kernelVersion());
    result += u"<tr><td>%1<td><td>%2<td></tr>"_qs.arg("Device Name", QSysInfo::prettyProductName());
    result += u"<tr><td>%1<td><td>%2<td></tr>"_qs.arg("Device Type", QSysInfo::productType());
    result += u"<tr><td>%1<td><td>%2<td></tr>"_qs.arg("Device Version", QSysInfo::productVersion());
    result += u"</table><br>"_qs;

    return result;
}<|MERGE_RESOLUTION|>--- conflicted
+++ resolved
@@ -291,16 +291,10 @@
 <p><strong>We have no control over data collected by the Aviation Weather Center. We do not guarantee correctness of the weather information in any way!</strong></p>)html");
     }
 
-<<<<<<< HEAD
     if (name == u":text/whatsnew.html"_qs)
     {
-        return tr("<p>We have updated the technology base underlying this app. Please report any issues!</p>") +
-                tr("<p>We could need help with French translations. If you would like to help, if speak French and know how to use the GIT version control system, please let us know.</p>");
-=======
-    if (name == QLatin1String(":text/whatsnew.html")) {
         return tr("<p>We have updated the technology base underlying this app. Please report any issues!</p>");
         // + tr("<p>We could need help with French translations. If you would like to help, if speak French and know how to use the GIT version control system, please let us know.</p>");
->>>>>>> 50fed134
     }
 
     QFile file(name);
