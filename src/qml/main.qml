--- conflicted
+++ resolved
@@ -21,11 +21,6 @@
 import QtCore
 import QtQuick
 import QtQuick.Controls
-<<<<<<< HEAD
-import QtQuick.Controls.Material
-=======
-import Qt.labs.settings
->>>>>>> 2af98295
 import QtQuick.Layouts
 
 import akaflieg_freiburg.enroute
@@ -65,7 +60,7 @@
 
         height: (Qt.platform.os === "android") ? SafeInsets.wHeight : parent.height
         width: col.implicitWidth
-        Material.roundedScale: Material.NotRounded
+//        Material.roundedScale: Material.NotRounded
 
         DecoratedScrollView {
             anchors.fill: parent
