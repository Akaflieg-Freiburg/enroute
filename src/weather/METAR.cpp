/***************************************************************************
 *   Copyright (C) 2020-2024 by Stefan Kebekus                             *
 *   stefan.kebekus@gmail.com                                              *
 *                                                                         *
 *   This program is free software; you can redistribute it and/or modify  *
 *   it under the terms of the GNU General Public License as published by  *
 *   the Free Software Foundation; either version 3 of the License, or     *
 *   (at your option) any later version.                                   *
 *                                                                         *
 *   This program is distributed in the hope that it will be useful,       *
 *   but WITHOUT ANY WARRANTY; without even the implied warranty of        *
 *   MERCHANTABILITY or FITNESS FOR A PARTICULAR PURPOSE.  See the         *
 *   GNU General Public License for more details.                          *
 *                                                                         *
 *   You should have received a copy of the GNU General Public License     *
 *   along with this program; if not, write to the                         *
 *   Free Software Foundation, Inc.,                                       *
 *   59 Temple Place - Suite 330, Boston, MA  02111-1307, USA.             *
 ***************************************************************************/

#include "GlobalObject.h"
#include "navigation/Aircraft.h"
#include "navigation/Atmosphere.h"
#include "navigation/Clock.h"
#include "weather/DensityAltitude.h"
#include "weather/METAR.h"

using namespace Qt::Literals::StringLiterals;


Weather::METAR::METAR(QObject *parent)
    : Weather::Decoder(parent)
{

}


Weather::METAR::METAR(QXmlStreamReader& xml, QObject* parent)
    : Weather::Decoder(parent)
{

    while (true)
    {
        xml.readNextStartElement();
        QString const name = xml.name().toString();

        // Read Station_ID
<<<<<<< HEAD
        if (xml.isStartElement() && name == u"station_id"_s) {
=======
        if (xml.isStartElement() && name == u"station_id"_qs)
        {
>>>>>>> f029d08b
            m_ICAOCode = xml.readElementText();
            continue;
        }

        // Read location
<<<<<<< HEAD
        if (xml.isStartElement() && name == u"latitude"_s) {
            _location.setLatitude(xml.readElementText().toDouble());
            continue;
        }
        if (xml.isStartElement() && name == u"longitude"_s) {
            _location.setLongitude(xml.readElementText().toDouble());
            continue;
        }
        if (xml.isStartElement() && name == u"elevation_m"_s) {
            _location.setAltitude(xml.readElementText().toDouble());
=======
        if (xml.isStartElement() && name == u"latitude"_qs)
        {
            m_location.setLatitude(xml.readElementText().toDouble());
            continue;
        }
        if (xml.isStartElement() && name == u"longitude"_qs)
        {
            m_location.setLongitude(xml.readElementText().toDouble());
            continue;
        }
        if (xml.isStartElement() && name == u"elevation_m"_qs)
        {
            m_location.setAltitude(xml.readElementText().toDouble());
>>>>>>> f029d08b
            continue;
        }

        // Read raw text
<<<<<<< HEAD
        if (xml.isStartElement() && name == u"raw_text"_s) {
            _raw_text = xml.readElementText();
=======
        if (xml.isStartElement() && name == u"raw_text"_qs)
        {
            m_raw_text = xml.readElementText();
            continue;
        }

        // Read temperature
        if (xml.isStartElement() && name == u"temp_c"_qs)
        {
            m_temperature = Units::Temperature::fromDegreeCelsius(xml.readElementText().toDouble());
            continue;
        }

        // Read dewpoint
        if (xml.isStartElement() && name == u"dewpoint_c"_qs)
        {
            m_dewpoint = Units::Temperature::fromDegreeCelsius(xml.readElementText().toDouble());
>>>>>>> f029d08b
            continue;
        }

        // QNH
<<<<<<< HEAD
        if (xml.isStartElement() && name == u"altim_in_hg"_s) {
=======
        if (xml.isStartElement() && name == u"altim_in_hg"_qs)
        {
>>>>>>> f029d08b
            auto content = xml.readElementText();
            m_qnh = Units::Pressure::fromInHg(content.toDouble());
            if ((m_qnh.toHPa() < 800) || (m_qnh.toHPa() > 1200))
            {
                m_qnh = Units::Pressure::fromPa(qQNaN());
            }
            continue;
        }

        // Wind
<<<<<<< HEAD
        if (xml.isStartElement() && name == u"wind_speed_kt"_s) {
=======
        if (xml.isStartElement() && name == u"wind_speed_kt"_qs)
        {
>>>>>>> f029d08b
            auto content = xml.readElementText();
            m_wind = Units::Speed::fromKN(content.toDouble());
            continue;
        }

        // Gust
<<<<<<< HEAD
        if (xml.isStartElement() && name == u"wind_gust_kt"_s) {
=======
        if (xml.isStartElement() && name == u"wind_gust_kt"_qs)
        {
>>>>>>> f029d08b
            auto content = xml.readElementText();
            m_gust = Units::Speed::fromKN(content.toDouble());
            continue;
        }

        // Observation Time
<<<<<<< HEAD
        if (xml.isStartElement() && name == u"observation_time"_s) {
=======
        if (xml.isStartElement() && name == u"observation_time"_qs)
        {
>>>>>>> f029d08b
            auto content = xml.readElementText();
            m_observationTime = QDateTime::fromString(content, Qt::ISODate);
            continue;
        }

        // Flight category
<<<<<<< HEAD
        if (xml.isStartElement() && name == u"flight_category"_s) {
            auto content = xml.readElementText();
            if (content == u"VFR"_s) {
                _flightCategory = VFR;
            }
            if (content == u"MVFR"_s) {
                _flightCategory = MVFR;
            }
            if (content == u"IFR"_s) {
                _flightCategory = IFR;
            }
            if (content == u"LIFR"_s) {
                _flightCategory = LIFR;
=======
        if (xml.isStartElement() && name == u"flight_category"_qs)
        {
            auto content = xml.readElementText();
            if (content == u"VFR"_qs) {
                m_flightCategory = VFR;
            }
            if (content == u"MVFR"_qs) {
                m_flightCategory = MVFR;
            }
            if (content == u"IFR"_qs) {
                m_flightCategory = IFR;
            }
            if (content == u"LIFR"_qs) {
                m_flightCategory = LIFR;
>>>>>>> f029d08b
            }
            continue;
        }

<<<<<<< HEAD
        if (xml.isEndElement() && name == u"METAR"_s) {
=======
        if (xml.isEndElement() && name == u"METAR"_qs)
        {
>>>>>>> f029d08b
            break;
        }

        xml.skipCurrentElement();
    }

    // Calculate density altitude
    Units::Distance const altitude = Units::Distance::fromM(m_location.altitude());
    if (m_temperature.isFinite() && m_qnh.isFinite() && altitude.isFinite() && m_dewpoint.isFinite() )
    {
        m_densityAltitude = Weather::DensityAltitude::calculateDensityAltitude(m_temperature, m_qnh, altitude, m_dewpoint);
    }

    // Interpret the METAR message
    setRawText(m_raw_text, m_observationTime.date());
}


Weather::METAR::METAR(QDataStream& inputStream, QObject* parent)
    : Weather::Decoder(parent)
{
    inputStream >> m_flightCategory;
    inputStream >> m_ICAOCode;
    inputStream >> m_location;
    inputStream >> m_observationTime;
    inputStream >> m_qnh;
    inputStream >> m_raw_text;
    inputStream >> m_wind;
    inputStream >> m_gust;
    inputStream >> m_temperature;
    inputStream >> m_dewpoint;
    inputStream >> m_densityAltitude;

    // Interpret the METAR message
    setRawText(m_raw_text, m_observationTime.date());
}

QDateTime Weather::METAR::expiration() const
{
<<<<<<< HEAD
    if (_raw_text.contains(u"NOSIG"_s)) {
        return _observationTime.addSecs(3LL*60LL*60LL);
=======
    if (m_raw_text.contains(u"NOSIG"_qs))
    {
        return m_observationTime.addSecs(3LL*60LL*60LL);
>>>>>>> f029d08b
    }
    return m_observationTime.addSecs(1.5*60*60);
}


QString Weather::METAR::flightCategoryColor() const
{
    if (m_flightCategory == VFR)
    {
        return QStringLiteral("green");
    }
    if (m_flightCategory == MVFR)
    {
        return QStringLiteral("yellow");
    }
    if ((m_flightCategory == IFR) || (m_flightCategory == LIFR))
    {
        return QStringLiteral("red");
    }
    return QStringLiteral("transparent");
}


bool Weather::METAR::isValid() const
{
    if (!m_location.isValid())
    {
        return false;
    }
    if (!m_observationTime.isValid())
    {
        return false;
    }
    if (m_ICAOCode.isEmpty())
    {
        return false;
    }
    if (hasParseError())
    {
        return false;
    }

    return true;
}


QString Weather::METAR::summary(const Navigation::Aircraft& aircraft, const QDateTime& currentTime) const
{
    QStringList resultList;

    switch (m_flightCategory)
    {
    case VFR:
<<<<<<< HEAD
        if (_raw_text.contains(u"CAVOK"_s)) {
=======
        if (m_raw_text.contains(u"CAVOK"_qs))
        {
>>>>>>> f029d08b
            resultList << tr("CAVOK");
        }
        else
        {
            resultList << tr("VMC");
        }
        break;
    case MVFR:
        resultList << tr("marginal VMC");
        break;
    case IFR:
        resultList << tr("IMC");
        break;
    case LIFR:
        resultList << tr("low IMC");
        break;
    default:
        break;
    }

    // Wind and Gusts
    if (m_gust.toKN() > 15)
    {
        switch (aircraft.horizontalDistanceUnit())
        {
        case Navigation::Aircraft::Kilometer:
            resultList << tr("gusts of %1 km/h").arg( qRound(m_gust.toKMH()) );
            break;
        case Navigation::Aircraft::StatuteMile:
            resultList << tr("gusts of %1 mph").arg( qRound(m_gust.toMPH()) );
            break;
        case Navigation::Aircraft::NauticalMile:
            resultList << tr("gusts of %1 kn").arg( qRound(m_gust.toKN()) );
            break;
        }
    }
    else if (m_wind.toKN() > 10)
    {
        switch (aircraft.horizontalDistanceUnit())
        {
        case Navigation::Aircraft::Kilometer:
            resultList << tr("wind at %1 km/h").arg( qRound(m_wind.toKMH()) );
            break;
        case Navigation::Aircraft::StatuteMile:
            resultList << tr("wind at %1 mph").arg( qRound(m_wind.toMPH()) );
            break;
        case Navigation::Aircraft::NauticalMile:
            resultList << tr("wind at %1 kn").arg( qRound(m_wind.toKN()) );
            break;
        }
    }

    // Weather
    auto curWeather = currentWeather();
    if (!curWeather.isEmpty())
    {
        resultList << curWeather;
    }

    if (resultList.isEmpty())
    {
        return tr("%1 %2").arg(messageType(), Navigation::Clock::describeTimeDifference(m_observationTime, currentTime));
    }

    return tr("%1 %2: %3").arg(messageType(), Navigation::Clock::describeTimeDifference(m_observationTime, currentTime), resultList.join(QStringLiteral(" • ")));
}


QString Weather::METAR::derivedData(const Navigation::Aircraft& aircraft) const
{
    QStringList items;
    if (m_densityAltitude.isFinite())
    {
        items += tr("Density Altitude: %1").arg(aircraft.verticalDistanceToString(m_densityAltitude));
    }
    auto relativeHumidity = Navigation::Atmosphere::relativeHumidity(m_temperature, m_dewpoint);
    if (!std::isnan(relativeHumidity))
    {
        items += tr("Relative Humidity: %1%").arg(qRound(relativeHumidity));
    }

    if (items.isEmpty())
    {
        return {};
    }

    QString result;
    result += u"<strong>"_qs + tr("Derived Data") + u"</strong>"_qs;
    result += QStringLiteral("<ul style=\"margin-left:-25px;\">");
    for(auto& item : items)
    {
        result += u"<li>"_qs;
        result += item;
        result += u"</li>"_qs;
    }
    result += QStringLiteral("</ul>");
    return result;
}


QDataStream& Weather::operator<<(QDataStream& stream, const Weather::METAR& metar)
{
    stream << metar.m_flightCategory;
    stream << metar.m_ICAOCode;
    stream << metar.m_location;
    stream << metar.m_observationTime;
    stream << metar.m_qnh;
    stream << metar.m_raw_text;
    stream << metar.m_wind;
    stream << metar.m_gust;
    stream << metar.m_temperature;
    stream << metar.m_dewpoint;
    stream << metar.m_densityAltitude;

    return stream;
}<|MERGE_RESOLUTION|>--- conflicted
+++ resolved
@@ -45,79 +45,52 @@
         QString const name = xml.name().toString();
 
         // Read Station_ID
-<<<<<<< HEAD
         if (xml.isStartElement() && name == u"station_id"_s) {
-=======
-        if (xml.isStartElement() && name == u"station_id"_qs)
-        {
->>>>>>> f029d08b
             m_ICAOCode = xml.readElementText();
             continue;
         }
 
         // Read location
-<<<<<<< HEAD
-        if (xml.isStartElement() && name == u"latitude"_s) {
-            _location.setLatitude(xml.readElementText().toDouble());
-            continue;
-        }
-        if (xml.isStartElement() && name == u"longitude"_s) {
-            _location.setLongitude(xml.readElementText().toDouble());
-            continue;
-        }
-        if (xml.isStartElement() && name == u"elevation_m"_s) {
-            _location.setAltitude(xml.readElementText().toDouble());
-=======
-        if (xml.isStartElement() && name == u"latitude"_qs)
+        if (xml.isStartElement() && name == u"latitude"_s)
         {
             m_location.setLatitude(xml.readElementText().toDouble());
             continue;
         }
-        if (xml.isStartElement() && name == u"longitude"_qs)
+        if (xml.isStartElement() && name == u"longitude"_s)
         {
             m_location.setLongitude(xml.readElementText().toDouble());
             continue;
         }
-        if (xml.isStartElement() && name == u"elevation_m"_qs)
+        if (xml.isStartElement() && name == u"elevation_m"_s)
         {
             m_location.setAltitude(xml.readElementText().toDouble());
->>>>>>> f029d08b
             continue;
         }
 
         // Read raw text
-<<<<<<< HEAD
-        if (xml.isStartElement() && name == u"raw_text"_s) {
-            _raw_text = xml.readElementText();
-=======
-        if (xml.isStartElement() && name == u"raw_text"_qs)
+        if (xml.isStartElement() && name == u"raw_text"_s)
         {
             m_raw_text = xml.readElementText();
             continue;
         }
 
         // Read temperature
-        if (xml.isStartElement() && name == u"temp_c"_qs)
+        if (xml.isStartElement() && name == u"temp_c"_s)
         {
             m_temperature = Units::Temperature::fromDegreeCelsius(xml.readElementText().toDouble());
             continue;
         }
 
         // Read dewpoint
-        if (xml.isStartElement() && name == u"dewpoint_c"_qs)
+        if (xml.isStartElement() && name == u"dewpoint_c"_s)
         {
             m_dewpoint = Units::Temperature::fromDegreeCelsius(xml.readElementText().toDouble());
->>>>>>> f029d08b
             continue;
         }
 
         // QNH
-<<<<<<< HEAD
-        if (xml.isStartElement() && name == u"altim_in_hg"_s) {
-=======
-        if (xml.isStartElement() && name == u"altim_in_hg"_qs)
-        {
->>>>>>> f029d08b
+        if (xml.isStartElement() && name == u"altim_in_hg"_s)
+        {
             auto content = xml.readElementText();
             m_qnh = Units::Pressure::fromInHg(content.toDouble());
             if ((m_qnh.toHPa() < 800) || (m_qnh.toHPa() > 1200))
@@ -128,82 +101,50 @@
         }
 
         // Wind
-<<<<<<< HEAD
-        if (xml.isStartElement() && name == u"wind_speed_kt"_s) {
-=======
-        if (xml.isStartElement() && name == u"wind_speed_kt"_qs)
-        {
->>>>>>> f029d08b
+        if (xml.isStartElement() && name == u"wind_speed_kt"_s)
+        {
             auto content = xml.readElementText();
             m_wind = Units::Speed::fromKN(content.toDouble());
             continue;
         }
 
         // Gust
-<<<<<<< HEAD
-        if (xml.isStartElement() && name == u"wind_gust_kt"_s) {
-=======
-        if (xml.isStartElement() && name == u"wind_gust_kt"_qs)
-        {
->>>>>>> f029d08b
+        if (xml.isStartElement() && name == u"wind_gust_kt"_s)
+        {
             auto content = xml.readElementText();
             m_gust = Units::Speed::fromKN(content.toDouble());
             continue;
         }
 
         // Observation Time
-<<<<<<< HEAD
-        if (xml.isStartElement() && name == u"observation_time"_s) {
-=======
-        if (xml.isStartElement() && name == u"observation_time"_qs)
-        {
->>>>>>> f029d08b
+        if (xml.isStartElement() && name == u"observation_time"_s)
+        {
             auto content = xml.readElementText();
             m_observationTime = QDateTime::fromString(content, Qt::ISODate);
             continue;
         }
 
         // Flight category
-<<<<<<< HEAD
-        if (xml.isStartElement() && name == u"flight_category"_s) {
+        if (xml.isStartElement() && name == u"flight_category"_s)
+        {
             auto content = xml.readElementText();
             if (content == u"VFR"_s) {
-                _flightCategory = VFR;
+                m_flightCategory = VFR;
             }
             if (content == u"MVFR"_s) {
-                _flightCategory = MVFR;
+                m_flightCategory = MVFR;
             }
             if (content == u"IFR"_s) {
-                _flightCategory = IFR;
+                m_flightCategory = IFR;
             }
             if (content == u"LIFR"_s) {
-                _flightCategory = LIFR;
-=======
-        if (xml.isStartElement() && name == u"flight_category"_qs)
-        {
-            auto content = xml.readElementText();
-            if (content == u"VFR"_qs) {
-                m_flightCategory = VFR;
-            }
-            if (content == u"MVFR"_qs) {
-                m_flightCategory = MVFR;
-            }
-            if (content == u"IFR"_qs) {
-                m_flightCategory = IFR;
-            }
-            if (content == u"LIFR"_qs) {
                 m_flightCategory = LIFR;
->>>>>>> f029d08b
-            }
-            continue;
-        }
-
-<<<<<<< HEAD
-        if (xml.isEndElement() && name == u"METAR"_s) {
-=======
-        if (xml.isEndElement() && name == u"METAR"_qs)
-        {
->>>>>>> f029d08b
+            }
+            continue;
+        }
+
+        if (xml.isEndElement() && name == u"METAR"_s)
+        {
             break;
         }
 
@@ -243,14 +184,9 @@
 
 QDateTime Weather::METAR::expiration() const
 {
-<<<<<<< HEAD
-    if (_raw_text.contains(u"NOSIG"_s)) {
-        return _observationTime.addSecs(3LL*60LL*60LL);
-=======
-    if (m_raw_text.contains(u"NOSIG"_qs))
+    if (m_raw_text.contains(u"NOSIG"_s))
     {
         return m_observationTime.addSecs(3LL*60LL*60LL);
->>>>>>> f029d08b
     }
     return m_observationTime.addSecs(1.5*60*60);
 }
@@ -304,12 +240,8 @@
     switch (m_flightCategory)
     {
     case VFR:
-<<<<<<< HEAD
-        if (_raw_text.contains(u"CAVOK"_s)) {
-=======
-        if (m_raw_text.contains(u"CAVOK"_qs))
-        {
->>>>>>> f029d08b
+        if (m_raw_text.contains(u"CAVOK"_s))
+        {
             resultList << tr("CAVOK");
         }
         else
@@ -397,13 +329,13 @@
     }
 
     QString result;
-    result += u"<strong>"_qs + tr("Derived Data") + u"</strong>"_qs;
+    result += u"<strong>"_s + tr("Derived Data") + u"</strong>"_s;
     result += QStringLiteral("<ul style=\"margin-left:-25px;\">");
     for(auto& item : items)
     {
-        result += u"<li>"_qs;
+        result += u"<li>"_s;
         result += item;
-        result += u"</li>"_qs;
+        result += u"</li>"_s;
     }
     result += QStringLiteral("</ul>");
     return result;
