--- conflicted
+++ resolved
@@ -392,12 +392,7 @@
             horizontalAlignment: Text.AlignHCenter
             textFormat: Text.StyledText
             wrapMode: Text.Wrap
-<<<<<<< HEAD
             text: qsTr("<h3>Sorry!</h3><p>The list of available maps has not yet been downloaded from the server. You can restart the download manually using the item 'Update' from the menu.  To find the menu, look for the symbol '&#8942;' at the top right corner of the screen.</p>")
-=======
-            nightAndDayText: qsTr("<h3>Sorry!</h3><p>The list of available maps has not yet been downloaded from the server. You can restart the download manually using the item 'Update' from the menu.  To find the menu, look for the symbol '&#8942;' at the top right corner of the screen.</p>")
-            onLinkActivated: Qt.openUrlExternally(link)
->>>>>>> 6e01f377
         }
     }
 
@@ -423,12 +418,7 @@
             horizontalAlignment: Text.AlignHCenter
             textFormat: Text.StyledText
             wrapMode: Text.Wrap
-<<<<<<< HEAD
             text: qsTr("<h3>Download in progress…</h3><p>Please stand by while we download the list of available maps from the server…</p>")
-=======
-            nightAndDayText: qsTr("<h3>Download in progress…</h3><p>Please stand by while we download the list of available maps from the server…</p>")
-            onLinkActivated: Qt.openUrlExternally(link)
->>>>>>> 6e01f377
         } // downloadIndicatorLabel
 
         BusyIndicator {
