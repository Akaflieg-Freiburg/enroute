--- conflicted
+++ resolved
@@ -586,12 +586,8 @@
     qml/items/MyTextField.qml
     qml/items/NavBar.qml
     qml/items/NotificationArea.qml
-<<<<<<< HEAD
+    qml/items/NotificationButton.qml
 #    qml/items/PageHeader.qml
-=======
-    qml/items/NotificationButton.qml
-    qml/items/PageHeader.qml
->>>>>>> 70d63ded
     qml/items/+Material/PageHeader.qml
     qml/items/RemainingRouteBar.qml
     qml/items/StandardHeader.qml
