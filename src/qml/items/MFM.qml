/***************************************************************************
 *   Copyright (C) 2019-2025 by Stefan Kebekus                             *
 *   stefan.kebekus@gmail.com                                              *
 *                                                                         *
 *   This program is free software; you can redistribute it and/or modify  *
 *   it under the terms of the GNU General Public License as published by  *
 *   the Free Software Foundation; either version 3 of the License, or     *
 *   (at your option) any later version.                                   *
 *                                                                         *
 *   This program is distributed in the hope that it will be useful,       *
 *   but WITHOUT ANY WARRANTY; without even the implied warranty of        *
 *   MERCHANTABILITY or FITNESS FOR A PARTICULAR PURPOSE.  See the         *
 *   GNU General Public License for more details.                          *
 *                                                                         *
 *   You should have received a copy of the GNU General Public License     *
 *   along with this program; if not, write to the                         *
 *   Free Software Foundation, Inc.,                                       *
 *   59 Temple Place - Suite 330, Boston, MA  02111-1307, USA.             *
 ***************************************************************************/

import Qt5Compat.GraphicalEffects
import QtCore
import QtLocation
import QtPositioning
import QtCore
import QtQml
import QtQuick
import QtQuick.Controls
import QtQuick.Layouts

import akaflieg_freiburg.enroute

import "."
import "../dialogs"

Item {
    id: page

    enum MapBearingPolicies { NUp=0, TTUp=1, UserDefinedBearingUp=2 }
    property int mapBearingPolicy: MFM.NUp
    property int mapBearingRevertPolicy: MFM.NUp
    onMapBearingPolicyChanged: {
        if (mapBearingPolicy != MFM.UserDefinedBearingUp)
        {
            mapBearingRevertPolicy = mapBearingPolicy
        }
    }

    Connections {
        target: DemoRunner

        function onRequestMapBearing(newBearing) {
            mapBearingPolicy = newBearing
        }
    }

    Settings {
        category: "MovingMap"
        property alias mapBearingPolicy: page.mapBearingPolicy
        property alias mapBearingRevertPolicy: page.mapBearingRevertPolicy
    }

    Plugin {
        id: mapPlugin
        name: "maplibre"

        PluginParameter {
            name: "maplibre.map.styles"
            value: GeoMapProvider.styleFileURL
        }
    }

    FlightMap {
        id: flightMap
        objectName: "flightMap"

        anchors.fill: parent

        copyrightsVisible: false // We have our own copyrights notice

        property bool followGPS: true
        onFollowGPSChanged: {
            if (followGPS)
                alignMapToCenter()
        }

        property real animatedTrack: PositionProvider.lastValidTT.isFinite() ? PositionProvider.lastValidTT.toDEG() : 0
        Behavior on animatedTrack { RotationAnimation {duration: 1000; direction: RotationAnimation.Shortest } }


        // GESTURES

        // Enable gestures. Make sure that whenever a gesture starts, the property "followGPS" is set to "false"
        PinchHandler {
            id: pinch
            target: null

            property geoCoordinate startCentroid
            property real rawBearing: 0
            property real startBearing: 0
            property bool aboveRotationThreshold: false
            property real startZoomLevel

            onActiveChanged: {
                if (active) {
                    flightMap.followGPS = false
                    startCentroid = flightMap.toCoordinate(pinch.centroid.position, false)
                    startZoomLevel = flightMap.zoomLevel
                    rawBearing = flightMap.bearing
                    startBearing = flightMap.bearing
                    return
                }

                if (flightMap.bearing === 0.0)
                {
                    page.mapBearingPolicy = MFM.NUp
                }
            }

            onScaleChanged: (delta) => {
                                var newZoom = startZoomLevel+Math.log2(activeScale)
                                if (newZoom < flightMap.minimumZoomLevel) {
                                    newZoom = flightMap.minimumZoomLevel
                                }
                                if (newZoom > flightMap.maximumZoomLevel) {
                                    newZoom = flightMap.maximumZoomLevel
                                }
                                zoomLevelBehavior.enabled = false
                                flightMap.zoomLevel = newZoom
                                flightMap.alignCoordinateToPoint(pinch.startCentroid, pinch.centroid.position)
                                zoomLevelBehavior.enabled = true
                            }

            onRotationChanged: (delta) => {
                                   pinch.rawBearing -= delta

                                   if (page.mapBearingPolicy === MFM.UserDefinedBearingUp)
                                   {
                                       // snap to 0° if we're close enough
                                       bearingBehavior.enabled = false
                                       flightMap.bearing = (Math.abs(pinch.rawBearing) < 5) ? 0 : pinch.rawBearing
                                       flightMap.alignCoordinateToPoint(pinch.startCentroid, pinch.centroid.position)
                                       bearingBehavior.enabled = true
                                       return
                                   }

                                   if (Math.abs(pinch.rawBearing-pinch.startBearing) > 20)
                                   {
                                       page.mapBearingPolicy = MFM.UserDefinedBearingUp
                                   }
                               }
        }

        WheelHandler {
            id: wheel
            acceptedDevices: PointerDevice.Mouse | PointerDevice.TouchPad
            onWheel: (event) => {
                         const loc = flightMap.toCoordinate(wheel.point.position)
                         if (event.modifiers === Qt.NoModifier)
                         {
                             zoomLevelBehavior.enabled = false
                             var newZoom = flightMap.zoomLevel + event.angleDelta.y / 240
                             if (newZoom < flightMap.minimumZoomLevel) {
                                 newZoom = flightMap.minimumZoomLevel
                             }
                             if (newZoom > flightMap.maximumZoomLevel) {
                                 newZoom = flightMap.maximumZoomLevel
                             }
                             flightMap.zoomLevel = newZoom
                             //flightMap.zoomLevel += event.angleDelta.y / 240
                             zoomLevelBehavior.enabled = true
                         }
                         else
                         {
                             bearingBehavior.enabled = false
                             flightMap.bearing += event.angleDelta.y / 5
                             bearingBehavior.enabled = true
                         }
                         flightMap.followGPS = false;
                         flightMap.alignCoordinateToPoint(loc, wheel.point.position)
                     }
        }

        DragHandler {
            id: drag
            target: null

            // Work around https://bugreports.qt.io/browse/QTBUG-87815
            enabled: !waypointDescription.visible && !Global.drawer.opened && !((Global.dialogLoader.item) && Global.dialogLoader.item.opened)

            onActiveTranslationChanged: (delta) => {
                                            if (delta === activeTranslation)
                                            {
                                                return;
                                            }
                                            flightMap.pan(-delta.x, -delta.y)
                                        }

            onActiveChanged: {
                if (active)
                {
                    flightMap.followGPS = false
                    if (page.mapBearingPolicy === MFM.TTUp)
                    {
                        page.mapBearingPolicy = MFM.UserDefinedBearingUp
                    }
                }
            }
        }

        Shortcut {
            enabled: flightMap.zoomLevel < flightMap.maximumZoomLevel
            sequence: StandardKey.ZoomIn
            onActivated: flightMap.zoomLevel = Math.round(flightMap.zoomLevel + 1)
        }

        Shortcut {
            enabled: flightMap.zoomLevel > flightMap.minimumZoomLevel
            sequence: StandardKey.ZoomOut
            onActivated: flightMap.zoomLevel = Math.round(flightMap.zoomLevel - 1)
        }


        //
        // PROPERTY "bearing"
        //


        // Initially, set the bearing to the last saved value
        bearing: 0

        // If "followGPS" is true, then update the map bearing whenever a new GPS position comes in
        Binding on bearing {
            restoreMode: Binding.RestoreNone
            when: page.mapBearingPolicy !== MFM.UserDefinedBearingUp
            value: page.mapBearingPolicy === MFM.TTUp ? PositionProvider.lastValidTT.toDEG() : 0
        }

        // We expect GPS updates every second. So, we choose an animation of duration 1000ms here, to obtain a flowing movement
        Behavior on bearing {
            id: bearingBehavior
            RotationAnimation {duration: 1000; direction: RotationAnimation.Shortest }
        }


        //
        // PROPERTY "center"
        //

        // If "followGPS" is true, then update the map center whenever a new GPS position comes in
        // or the zoom level changes
        property var centerCoordinate: {
            // If not in flight, then aircraft stays in center of display
            if (Navigator.flightStatus !== Navigator.Flight)
                return ownPosition.coordinate
            if (!PositionProvider.lastValidTT.isFinite())
                return ownPosition.coordinate

            // Otherwise, we position the aircraft someplace on a circle around the
            // center, so that the map shows a larger portion of the airspace ahead
            // of the aircraft. The following lines find a good radius for that
            // circle, which ensures that the circle does not collide with any of the
            // GUI elements.
            const radiusInPixel = Math.min(centerItem.width/2.0, centerItem.height/2.0)
            const radiusInM = 10000.0*radiusInPixel/flightMap.pixelPer10km

            return ownPosition.coordinate.atDistanceAndAzimuth(radiusInM, animatedTrack)
        }

        onCenterCoordinateChanged: {
            if (!flightMap.followGPS)
                return
            alignMapToCenter()
        }

        property var centerPoint: {
            const xCenter = col2.x + centerItem.x + centerItem.width/2.0
            const yCenter = col2.y + centerItem.y + centerItem.height/2.0
            return Qt.point(xCenter, yCenter)
        }

        onCenterPointChanged:  {
            if (!flightMap.followGPS)
                return
            alignMapToCenter()
        }

        onMapReadyChanged: alignMapToCenter()

        function alignMapToCenter() {
            flightMap.alignCoordinateToPoint(centerCoordinate, centerPoint)
        }


        //
        // PROPERTY "zoomLevel"
        //

        // Initially, set the zoom level to the last saved value
        zoomLevel: 12

        // Animate changes in zoom level for visually smooth transition
        Behavior on zoomLevel {
            id: zoomLevelBehavior
            NumberAnimation { duration: 400 }
        }


        //
        // Connections
        //

        Connections {
            target: Global

            function onCurrentVACChanged()
            {
                if (!Global.currentVAC.isValid)
                    return;
                flightMap.followGPS = false
                zoomLevelBehavior.enabled = false
                flightMap.zoomLevel = 11
                flightMap.alignCoordinateToPoint(Global.currentVAC.center, flightMap.centerPoint)
                zoomLevelBehavior.enabled = true
            }
        }


        // ADDITINAL MAP ITEMS
        MapCircle { // Circle for nondirectional traffic warning
            center: PositionProvider.lastValidCoordinate

            radius: Math.max(500, TrafficDataProvider.trafficObjectWithoutPosition.hDist.toM())
            Behavior on radius {
                NumberAnimation { duration: 1000 }
                enabled: TrafficDataProvider.trafficObjectWithoutPosition.animate
            }

            color: TrafficDataProvider.trafficObjectWithoutPosition.color
            Behavior on color {
                ColorAnimation { duration: 400 }
                enabled: TrafficDataProvider.trafficObjectWithoutPosition.animate
            }
            opacity: 0.1
            visible: TrafficDataProvider.trafficObjectWithoutPosition.relevant
        }

        MapQuickItem {
            id: mapCircleLabel

            property real distFromCenter: 0.5*Math.sqrt(lbl.width*lbl.width + lbl.height*lbl.height) + 28

            coordinate: PositionProvider.lastValidCoordinate
            Behavior on coordinate {
                CoordinateAnimation { duration: 1000 }
                enabled: TrafficDataProvider.trafficObjectWithoutPosition.animate
            }

            visible: TrafficDataProvider.trafficObjectWithoutPosition.relevant

            Connections {
                // This is a workaround against a bug in Qt 5.15.2.  The position of the MapQuickItem
                // is not updated when the height of the map changes. It does get updated when the
                // width of the map changes. We use the undocumented method polishAndUpdate() here.
                target: flightMap
                function onHeightChanged() { mapCircleLabel.polishAndUpdate() }
            }

            Control { id: fontGlean }

            sourceItem: Label {
                id: lbl

                x: -width/2
                y: mapCircleLabel.distFromCenter - height/2

                text: TrafficDataProvider.trafficObjectWithoutPosition.description
                textFormat: Text.RichText

                font.pixelSize: 0.8*fontGlean.font.pixelSize

                leftInset: -4
                rightInset: -4
                bottomInset: -1
                topInset: -2

                background: Rectangle {
                    border.color: "black"
                    border.width: 1
                    color: Qt.lighter(TrafficDataProvider.trafficObjectWithoutPosition.color, 1.9)

                    Behavior on color {
                        ColorAnimation { duration: 400 }
                        enabled: TrafficDataProvider.trafficObjectWithoutPosition.animate
                    }
                    radius: 4
                }
            }
        }

        MapItemView { // Labels for traffic opponents
            model: TrafficDataProvider.trafficObjects
            delegate: Component {
                TrafficLabel {
                    trafficInfo: modelData
                }
            }
        }

        MapPolyline {
            id: flightPath
            line.width: 4
            line.color: "#ff00ff"
            path: {
                var array = []
                //Looks weird, but is necessary. geoPath is an 'object' not an array
                Navigator.flightRoute.geoPath.forEach(element => array.push(element))
                return array
            }
        }

        MapPolyline {
            id: toNextWP
            visible: PositionProvider.lastValidCoordinate.isValid &&
                     (Navigator.remainingRouteInfo.status === RemainingRouteInfo.OnRoute)
            line.width: 2
            line.color: 'darkred'
            path: visible ? [PositionProvider.lastValidCoordinate, Navigator.remainingRouteInfo.nextWP.coordinate] : []
        }

        MapQuickItem {
            id: ownPosition

            coordinate: PositionProvider.lastValidCoordinate
            Behavior on coordinate { CoordinateAnimation { duration: 1000 } }

            Connections {
                // This is a workaround against a bug in Qt 5.15.2.  The position of the MapQuickItem
                // is not updated when the height of the map changes. It does get updated when the
                // width of the map changes. We use the undocumented method polishAndUpdate() here.
                target: flightMap
                function onHeightChanged() { ownPosition.polishAndUpdate() }
            }

            sourceItem: Item {

                rotation: flightMap.animatedTrack-flightMap.bearing

                FlightVector {
                    pixelPerTenKM: flightMap.pixelPer10km
                    groundSpeedInMetersPerSecond: PositionProvider.positionInfo.groundSpeed().toMPS()
                    visible: {
                        if (!PositionProvider.positionInfo.trueTrack().isFinite())
                            return false
                        if (!PositionProvider.positionInfo.groundSpeed().isFinite())
                            return false
                        if (PositionProvider.positionInfo.groundSpeed().toMPS() < 2.0)
                            return false
                        return true
                    }
                }

                Image {
                    id: imageOP

                    x: -width/2.0
                    y: -height/2.0

                    source: {
                        var pInfo = PositionProvider.positionInfo

                        if (!pInfo.isValid()) {
                            return "/icons/self-noPosition.svg"
                        }
                        if (!pInfo.trueTrack().isFinite()) {
                            return "/icons/self-noDirection.svg"
                        }

                        return "/icons/self-withDirection.svg"
                    }

                    sourceSize.width: 50
                    sourceSize.height: 50
                }
            }
        }

        MapItemView { // Traffic opponents
            model: TrafficDataProvider.trafficObjects
            delegate: Component {
                Traffic {
                    map: flightMap
                    trafficInfo: modelData
                }
            }
        }

        Component {
            id: waypointComponent

            MapQuickItem {
                id: midFieldWP

                anchorPoint.x: image.width/2
                anchorPoint.y: image.height/2
                coordinate: model.modelData.coordinate

                Connections {
                    // This is a workaround against a bug in Qt 5.15.2.  The position of the MapQuickItem
                    // is not updated when the height of the map changes. It does get updated when the
                    // width of the map changes. We use the undocumented method polishAndUpdate() here.
                    target: flightMap
                    function onHeightChanged() { midFieldWP.polishAndUpdate() }
                }

                sourceItem: Item{
                    Image {
                        id: image

                        source:  "/icons/waypoints/WP-map.svg"
                        sourceSize.width: 10
                        sourceSize.height: 10
                    }
                    Label {
                        anchors.verticalCenter: image.verticalCenter
                        anchors.left: image.right
                        anchors.leftMargin: 5
                        text: model.modelData.extendedName
                        color: "black" // Always black, independent of dark/light mode
                        visible: (flightMap.zoomLevel > 11.0) && (model.modelData.extendedName !== "Waypoint")
                        leftInset: -4
                        rightInset: -4
                        topInset: -2
                        bottomInset: -2
                        background: Rectangle {
                            opacity: 0.8
                            border.color: "black"
                            border.width: 0.5
                            color: "white"
                        }
                    }
                }
            }

        }

        MapItemView {
            id: midFieldWaypoints
            model: Navigator.flightRoute.midFieldWaypoints
            delegate: waypointComponent
        }

        TapHandler {
            // We used to use a MouseArea instead of a tap handler, but that
            // triggered a host of bugs in Qt 6.4.2…
            onDoubleTapped: {
                PlatformAdaptor.vibrateBrief()
                var pos = point.position
                var posTr = Qt.point(pos.x+25,pos.y)

                var wp = GeoMapProvider.closestWaypoint(flightMap.toCoordinate(pos),
                                                        flightMap.toCoordinate(posTr))
                if (!wp.isValid)
                    return
                waypointDescription.waypoint = wp
                waypointDescription.open()
            }

            onLongPressed: {
                PlatformAdaptor.vibrateBrief()
                var pos = point.position
                var posTr = Qt.point(pos.x+25,pos.y)

                var wp = GeoMapProvider.closestWaypoint(flightMap.toCoordinate(pos),
                                                        flightMap.toCoordinate(posTr))
                if (!wp.isValid)
                    return

                waypointDescription.waypoint = wp
                waypointDescription.open()
            }
        }

        // On completion, re-consider the binding of the property bearing
        Component.onCompleted: {
            // Oddly, this is necessary, or else the system will try to reset
            // the write-once property 'plugin' on language changes
            plugin = mapPlugin
        }

        Connections {
            target: FileExchange

            function onOpenWaypointRequest(waypoint) {
                flightMap.followGPS = false
                flightMap.center = waypoint.coordinate
            }
        }
    }

    BrightnessContrast { // Graphical effects: increase contrast, reduce brightness in dark mode
        anchors.fill: flightMap
        source: flightMap
        brightness: GlobalSettings.nightMode ? -0.9 : -0.2
        contrast: GlobalSettings.nightMode ? 0.6 : 0.2
        visible: !DataManager.baseMapsRaster.hasFile
    }

    Rectangle {
        id: noMapWarningRect

        color: "white"
        anchors.centerIn: parent
        width: parent.width*0.6
        height: noMapWarning.height+20
        border.color: "black"
        visible: !DataManager.aviationMaps.hasFile
        Label {
            id: noMapWarning
            anchors.centerIn: parent
            width: parent.width-20
            wrapMode: Text.WordWrap

            text: {
                var t = "<p><strong>" + qsTr("There is no aviation map installed.") + "</strong></p>"
                if (DataManager.aviationMaps.downloading)
                    return t + "<p>" + qsTr("Please wait for the download to complete.") + "</p>"
                return t + "<p>" + qsTr("In order to install a map, please open the menu using the menu button in the upper left corner of this screen.") + " " +
                        qsTr("Choose <a href='xx'>Library/Maps and Data</a> to open the map management page.") + "</p>"
            }
            textFormat: Text.RichText
            onLinkActivated: stackView.push("../pages/DataManagerPage.qml", {"dialogLoader": dialogLoader, "stackView": stackView})
        }
    }

    Component.onCompleted: splitView.restoreState(settings.splitView)
    Component.onDestruction: settings.splitView = splitView.saveState()

    Settings {
        id: settings
        property var splitView
    }

    SplitView {
        id: splitView

        anchors.fill: parent
        orientation: Qt.Vertical

        GridLayout {
            SplitView.fillHeight: true
            SplitView.minimumHeight: implicitHeight

            columns: 3

            RemainingRouteBar {
                id: remainingRoute

                Layout.columnSpan: 3
                Layout.fillWidth: true

                visible: !Global.currentVAC.isValid
            }

            // Column 1: Main Menu / Vertical Scale / ...
            ColumnLayout {
                Layout.fillHeight: true
                Layout.leftMargin: SafeInsets.left

                MapButton {
                    id: menuButton

                    icon.source: "/icons/material/ic_menu.svg"
                    visible: !Global.currentVAC.isValid

                    onClicked: {
                        PlatformAdaptor.vibrateBrief()
                        drawer.open()
                    }
                }

                Item {
                    Layout.alignment: Qt.AlignHCenter
                    Layout.fillHeight: true
                    Layout.preferredWidth: 24

                    Pane {
                        opacity: GlobalSettings.nightMode ? 0.3 : 1.0
                        visible: (!Global.currentVAC.isValid) && !scale.visible
                        anchors.fill: parent

                        contentItem: Scale {
                            id: leftScale

                            anchors.fill: parent
                            color: Material.foreground

                            pixelPer10km: flightMap.pixelPer10km
                            vertical: true
                        }
                    }
                }

                MapButton {
                    id: followGPSButton

                    icon.source: "/icons/material/ic_my_location.svg"

                    enabled: !flightMap.followGPS
                    visible: enabled

                    onClicked: {
                        PlatformAdaptor.vibrateBrief()
                        flightMap.followGPS = true
                        toast.doToast(qsTr("Map Mode: Autopan"))
                    }
                }

                MapButton {
                    id: trafficDataReceiverButton

                    icon.source: "/icons/material/ic_airplanemode_active.svg"
                    icon.color: "red"

                    enabled: !TrafficDataProvider.receivingHeartbeat || TrafficDataProvider.currentSourceIsInternetService
                    visible: enabled

                    onClicked: {
                        PlatformAdaptor.vibrateBrief()
                        PlatformAdaptor.vibrateBrief()
                        stackView.pop()
                        stackView.push("../pages/TrafficReceiver.qml", {"appWindow": view})
                    }
                }
            }

            // Colmnn 2: Info Label / Center Item / Copyright / Horizontal Scale
            ColumnLayout {
                id: col2

                Layout.fillHeight: true
                Layout.fillWidth: true
                Layout.minimumWidth: 0

                Label {
                    id: airspaceAltLabel

                    Layout.alignment: Qt.AlignHCenter
                    Layout.maximumWidth: col2.width
                    Layout.topMargin: 14

                    visible: (!Global.currentVAC.isValid) && !DataManager.baseMapsRaster.hasFile && (text !== "")
                    wrapMode: Text.WordWrap

                    text: {
                        var resultList = []

                        if (GlobalSettings.airspaceAltitudeLimit.isFinite())
                        {
                            var airspaceAltitudeLimit = GlobalSettings.airspaceAltitudeLimit
                            var airspaceAltitudeLimitString = Navigator.aircraft.verticalDistanceToString(airspaceAltitudeLimit)
                            resultList.push(qsTr("Airspaces up to %1").arg(airspaceAltitudeLimitString))
                        }
                        if (DataManager.items.downloading)
                            resultList.push(qsTr("Downloading Maps and Data"))
                        if (NOTAMProvider.status !== "")
                            resultList.push(NOTAMProvider.status)
                        return resultList.join(" • ")
                    }

                    leftPadding: font.pixelSize/2.0
                    rightPadding: font.pixelSize/2.0
                    bottomPadding: font.pixelSize/4.0
                    topPadding: font.pixelSize/4.0
                    background: Pane { Material.elevation: 1 }
                }

                Item {
                    id: centerItem

                    Layout.fillHeight: true
                    Layout.fillWidth: true
                }

                Label {
                    id: noCopyrightInfo

                    Layout.alignment: Qt.AlignRight

                    visible: (!Global.currentVAC.isValid)
                    text: "<font size='2'><a href='xx'>&nbsp;"+qsTr("ⓒ Map Data")+"&nbsp;</a></font>"
                    opacity: 0.8

                    //style: Text.Outline
                    //styleColor: GlobalSettings.nightMode ? "black" : "white"
                    background: Pane { opacity: GlobalSettings.nightMode ? 0.3 : 0.8 }
                    onLinkActivated: {
                        Global.dialogLoader.active = false
                        Global.dialogLoader.setSource("../dialogs/LongTextDialog.qml", {title: qsTr("Map Data Copyright Information"),
                                                          text: GeoMapProvider.copyrightNotice,
                                                          standardButtons: Dialog.Ok})
                        Global.dialogLoader.active = true
                    }
                }

                Pane {
                    id: scale

                    Material.elevation: 1
                    Layout.bottomMargin: 14
                    Layout.fillWidth: true
                    Layout.alignment: Qt.AlignVCenter
                    Layout.preferredHeight: 24

                    opacity: GlobalSettings.nightMode ? 0.3 : 1.0
                    visible: (!Global.currentVAC.isValid) && (page.height > page.width)

                    contentItem: Scale
                    {
                        anchors.fill: parent

                        color: Material.foreground
                        pixelPer10km: flightMap.pixelPer10km
                        vertical: false
                    }
                }
            }

            // Column 3: North Button / Spacer / Zoom In / Zoom Out
            ColumnLayout {
                Layout.fillHeight: true
                Layout.rightMargin: SafeInsets.right

                MapButton {
                    id: northButton

                    rotation: -flightMap.bearing

                    icon.source: "/icons/NorthArrow.svg"

<<<<<<< HEAD
                    onClicked: {
                        if (GlobalSettings.mapBearingPolicy === GlobalSettings.NUp) {
                            GlobalSettings.mapBearingPolicy = GlobalSettings.TTUp
                            toast.doToast(qsTr("Map Mode: Track Up"))
                        } else {
                            GlobalSettings.mapBearingPolicy = GlobalSettings.NUp
                            toast.doToast(qsTr("Map Mode: North Up"))
                        }
                    }
=======
                onClicked: {
                    if (page.mapBearingPolicy === MFM.NUp) {
                        page.mapBearingPolicy = MFM.TTUp
                    }  else if (page.mapBearingPolicy === MFM.TTUp) {
                        page.mapBearingPolicy = MFM.NUp
                    } else
                        page.mapBearingPolicy = page.mapBearingRevertPolicy

                    if (page.mapBearingPolicy === MFM.NUp) {
                        toast.doToast(qsTr("Map Mode: North Up"))
                    } else if (page.mapBearingPolicy === MFM.TTUp) {
                        toast.doToast(qsTr("Map Mode: Track Up"))
                    } else
                        toast.doToast(qsTr("Map Mode: User Defined Direction Up"))
>>>>>>> 71253d5e
                }

                MapButton {
                    id: rasterMapButton

                    icon.source: "/icons/material/ic_layers.svg"
                    visible: GeoMapProvider.availableRasterMaps.length !== 0

                    onClicked: {
                        PlatformAdaptor.vibrateBrief()
                        rasterMenu.popup()

                    }

                    AutoSizingMenu {
                        id: rasterMenu
                        cascade: true

                        Instantiator {
                            id: recentFilesInstantiator
                            model: GeoMapProvider.availableRasterMaps
                            delegate: CheckDelegate {
                                checked: modelData === GeoMapProvider.currentRasterMap
                                text: modelData

                                onClicked: {
                                    PlatformAdaptor.vibrateBrief()
                                    rasterMenu.close()
                                    GeoMapProvider.currentRasterMap = checked ? modelData : ""
                                    flightMap.clearData()
                                }

                            }

                            onObjectAdded: (index, object) => rasterMenu.insertItem(index, object)
                            onObjectRemoved: (index, object) => rasterMenu.removeItem(object)
                        }

                    }

                }

                Item {
                    Layout.fillHeight: true
                }

                MapButton {
                    id: zoomIn

                    icon.source: "/icons/material/ic_add.svg"
                    enabled: flightMap.zoomLevel < flightMap.maximumZoomLevel
                    autoRepeat: true

                    onClicked: {
                        PlatformAdaptor.vibrateBrief()
                        flightMap.zoomLevel += 1
                    }
                }

                MapButton {
                    id: zoomOut

                    icon.source: "/icons/material/ic_remove.svg"
                    enabled: flightMap.zoomLevel > flightMap.minimumZoomLevel
                    autoRepeat: true

                    onClicked: {
                        PlatformAdaptor.vibrateBrief()
                        var newZoomLevel = Math.max(flightMap.zoomLevel - 1, flightMap.minimumZoomLevel)
                        flightMap.zoomLevel = newZoomLevel
                    }
                }
            }
        }

        NavBar {
            id: navBar

            SplitView.minimumHeight: implicitHeight

            DragHandler {
                target: null

                onActiveTranslationChanged: (delta) => navBar.SplitView.preferredHeight -= delta.y
                onActiveChanged: if (active) navBar.SplitView.preferredHeight = navBar.height
            }
        }
    }

    WaypointDescription {
        id: waypointDescription
        objectName: "waypointDescription"
    }
}<|MERGE_RESOLUTION|>--- conflicted
+++ resolved
@@ -838,7 +838,6 @@
 
                     icon.source: "/icons/NorthArrow.svg"
 
-<<<<<<< HEAD
                     onClicked: {
                         if (GlobalSettings.mapBearingPolicy === GlobalSettings.NUp) {
                             GlobalSettings.mapBearingPolicy = GlobalSettings.TTUp
@@ -848,22 +847,6 @@
                             toast.doToast(qsTr("Map Mode: North Up"))
                         }
                     }
-=======
-                onClicked: {
-                    if (page.mapBearingPolicy === MFM.NUp) {
-                        page.mapBearingPolicy = MFM.TTUp
-                    }  else if (page.mapBearingPolicy === MFM.TTUp) {
-                        page.mapBearingPolicy = MFM.NUp
-                    } else
-                        page.mapBearingPolicy = page.mapBearingRevertPolicy
-
-                    if (page.mapBearingPolicy === MFM.NUp) {
-                        toast.doToast(qsTr("Map Mode: North Up"))
-                    } else if (page.mapBearingPolicy === MFM.TTUp) {
-                        toast.doToast(qsTr("Map Mode: Track Up"))
-                    } else
-                        toast.doToast(qsTr("Map Mode: User Defined Direction Up"))
->>>>>>> 71253d5e
                 }
 
                 MapButton {
