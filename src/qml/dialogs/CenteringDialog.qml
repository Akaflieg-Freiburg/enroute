--- conflicted
+++ resolved
@@ -24,35 +24,15 @@
 import akaflieg_freiburg.enroute
 
 Dialog {
-<<<<<<< HEAD
-    id: ctrDlg
-
-    leftMargin: SafeInsets.left + font.pixelSize
-    rightMargin: SafeInsets.right + font.pixelSize
-    topMargin: SafeInsets.top + font.pixelSize
-    bottomMargin: SafeInsets.bottom + font.pixelSize
-=======
     parent: Overlay.overlay
 
     property real avHeight: ((Qt.platform.os === "android") ? SafeInsets.wHeight : parent.height)-2*font.pixelSize-SafeInsets.top-SafeInsets.bottom
     property real avWidth: ((Qt.platform.os === "android") ? SafeInsets.wWidth : parent.width)-2*font.pixelSize-SafeInsets.left-SafeInsets.right
->>>>>>> 553b0bca
 
     // We center the dialog manually, taking care of safe insets
     x: SafeInsets.left + font.pixelSize + (avWidth-width)/2.0
     y: SafeInsets.top + font.pixelSize + (avHeight-height)/2.0
 
-<<<<<<< HEAD
-    // Delays evaluation and prevents binding loops
-    Binding on implicitWidth {
-        value: 40*ctrDlg.font.pixelSize
-        delayed: true    // Prevent intermediary values from being assigned
-    }
-    implicitWidth: 40*font.pixelSize
-    height: Math.min(SafeInsets.wHeight-topMargin-bottomMargin, implicitHeight)
-=======
     height: Math.min(avHeight, implicitHeight)
     width: Math.min(avWidth, 40*font.pixelSize)
->>>>>>> 553b0bca
-
 }