--- conflicted
+++ resolved
@@ -45,13 +45,6 @@
 
 void NOTAM::NotamProvider::deferredInitialization()
 {
-<<<<<<< HEAD
-    // Start from scratch if FAA keys change
-#warning
-//    connect(globalSettings(), &GlobalSettings::FAADataChanged, this, &NOTAM::NotamProvider::clearAllAndUpdate);
-
-=======
->>>>>>> 5b859f5a
     // Wire up updateData. Check NOTAM database every 10 seconds after start, every 11 minutes, and whenever the flight route changes.
     auto* timer = new QTimer(this);
     timer->start(10min);
@@ -289,30 +282,8 @@
         m_notamLists = newNotamLists;
         emit dataChanged();
     }
-<<<<<<< HEAD
-}
-
-#warning
-/*
-void NOTAM::NotamProvider::clearAllAndUpdate()
-{
-    foreach(auto networkReply, m_networkReplies)
-    {
-        if (networkReply.isNull())
-        {
-            continue;
-        }
-        networkReply->abort();
-    }
-
-    m_notamLists.clear();
-    m_networkReplies.clear();
-
-    updateData();
-=======
->>>>>>> 5b859f5a
-}
-*/
+}
+
 
 void NOTAM::NotamProvider::downloadFinished()
 {
@@ -487,11 +458,7 @@
         return;
     }
 
-<<<<<<< HEAD
-    auto urlString = u"https://enroute-data.akaflieg-freiburg.de/proxy/notam.php?"
-=======
     auto urlString = u"https://enroute-data.akaflieg-freiburg.de/enrouteProxy/notam.php?"
->>>>>>> 5b859f5a
                      "locationLongitude=%1&"
                      "locationLatitude=%2&"
                      "locationRadius=%3&"
