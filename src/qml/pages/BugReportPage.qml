--- conflicted
+++ resolved
@@ -667,16 +667,11 @@
                             Qt.openUrlExternally(qsTr("mailto:?subject=Enroute Flight Navigation, Issue Report &body=Link to open flightmaps error report form: https://docs.google.com/a/openflightmaps.org/forms/d/e/1FAIpQLSeBiqRbqioUaAp6H-FUtYMFduLGQmzOm1G3Dxyh2XALl5r3Nw/viewform"))
                         }
                     }
-                    NightAndDayLabel {
-                        Layout.fillWidth: true
-<<<<<<< HEAD
+                    Label {
+                        Layout.fillWidth: true
                         text: qsTr("<h3>Thank you for your help!</h3>")
                         textFormat: Text.StyledText
                         linkColor: Material.accent
-=======
-                        nightAndDayText: qsTr("<h3>Thank you for your help!</h3>")
-                        textFormat: Text.RichText
->>>>>>> 6e01f377
                         wrapMode: Text.Wrap
                         onLinkActivated: Qt.openUrlExternally(link)
                     }
