--- conflicted
+++ resolved
@@ -180,13 +180,6 @@
 
         }
 
-<<<<<<< HEAD
-    }
-
-    WaypointDescription {
-        id: waypointDescription
-=======
->>>>>>> 05f19808
     }
 
 } // Page