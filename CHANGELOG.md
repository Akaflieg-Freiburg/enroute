# Changelog

<<<<<<< HEAD
## [3.0.4] - ??

### Fixed
- Fixed problem with export of flight routes or waypoints (#565)
=======
## [3.0.4] - 2025-11-15

### Fixed
- Fixed blurred display of raster maps with tiles of size 256x256 (#566)
>>>>>>> 1dae9051


## [3.0.3] - 2025-11-02

### Changed
- Added button to the moving map that can be used to open the side view.


## [3.0.1] - 2025-09-27

### Changed
- Android: Allow import of image files containing VACs, where bounding box
  coordinates are specified as part of the file name (#398)

- Reduce number of warnings when opening aircraft or routes from the library
  (#444)

- Hide warnings on traffic data receiver errors once the errors are gone (#406)

- Give meaningful error message when users try to import more than one file at a
  time via drag-and-drop. (#371)


## [3.0.0] - 2025-09-21

### Added
- Added side view of the airspace situation. (#345)

- Added option to use cabin pressure as static pressure, in order to compute
  pressure altitude and vertical distance to airspaces (#546, #454)


## [2.34.6] - 2025-08-07

### Fixed

- Fixed error where many data connections appear twice in the data connection
  dialog.


## [2.34.5] - 2025-08-05

### Changed

- Changed behavior of the "North Arrow" button in the moving map to make usage
  more intuitive.


## [2.34.4] - 2025-08-03

### Changed
- Changed behavior of "Direct To" in the waypoint description dialog to make it
  more useful. (#325, #449)

- Android binaries are now available for sideloading at GitHub
  https://github.com/Akaflieg-Freiburg/enroute/releases/latest


## [2.34.2] - 2025-07-18

### Fixed
- Fixed infrequent freeze on startup in Android.

### Added
- Support more Bluetooth Low Energy UART characteristics. (#529)


## [2.34.0] - 2025-07-12

### Added
- Retrieve traffic data from the Open Glider Network (#512).


## [2.33.5] - 2025-07-03

### Changes
- Target Android API level 35.


## [2.33.4] - 2025-05-24

### Fixed
- Fix unexpected exit when editing flight routes. (#526)

- Fix problem renaming visual approach charts.


## [2.33.3] - 2025-05-10

### Fixed
- Fix problem with waypoint selection when no aviation data in installed. (#523)

- Fix problem with CUP file import, where official files provided by
  Austrocontrol could not be imported due to a problem with the parser (#522)


## [2.33.2] - 2025-05-06

### Fixed
- Fix problem with file import under Android.


## [2.33.1] - 2025-04-18

### Fixed
- Fix problem where TCP data connections were not restored on restart of the
  app.


## [2.33.0] - 2025-04-06

### Fixed
- Fix problem where VACs were deleted on every app update on iOS.

### Changed
- Even on very small screens, always show at least four characters of the
  destination waypoint in the remaining route bar. (#446)


## [2.32.14] - 2025-03-04

### Fixed
- Fix problem with the file picker dialog on Android, where files from external
  sources were not opened. (#491)

### Changed
- Increase distance threshold where aircraft is considered to be on-route from 3
  to 5 NM. (#503)


## [2.32.13] - 2025-03-02

### Fixed
- Fix problem with openAIR import. (#501)


## [2.32.12] - 2025-02-23

### Fixed
- Fix problem where irrelevant traffic is shown in the moving map. (#497)


## [2.32.11] - 2025-02-22

### Fixed
- Fix problems importing GeoJSON files produced by third-party software. (#496)


## [2.32.10] - 2025-02-21

### Added
- VACs can now be opened directly from the waypoint info dialog. (#492)

- Added search bar to VAC page. (#493)


## [2.32.9] - 2025-02-16

### Fixed
- The list of available maps was downloaded, but not processed on first startup.
  As a result, new users were shown a message that maps are not available for
  their location. (#485)

- Android users experienced very infrequent, but annoying ANRs.

### Changed
- Show list of all traffic on the page "Information/Traffic Data Receiver".
  Adjust the manual accordingly.


## [2.32.8] - 2025-02-05

### Changed
- Close waypoint description dialog once waypoint has been (added to|edited
  in|removed from) route or library. (#487)


## [2.32.7] - 2025-01-28

### Fixed
- Fix problem where Route/Waypoint/Aircraft library pages do not open. (#488, #490)


## [2.32.6] - 2025-01-20

### Fixed
- METAR report is are now showing for airfields not close to current position or
  flight route. (#473)

### Added
- For better user experience on desktop-platforms, several list views now
  support key navigation. This feature is only available on Linux and macOS.

### Changed
- Updated the privacy statement. The server 'enroute-data' now maintains its own
  METAR/TAF database and no longer forwards requests to the aviation weather
  center.


## [2.32.5] - 2025-01-15

### Fixed
- The app no longer hangs on startup.

- Fixed typo in the manual.


## [2.32.4] - 2024-12-24

### Added
- The moving map and waypoint dialogs now show DMEs.


## [2.32.3] - 2024-12-23

### Added
- Zoom buttons no longer change places at max/min zoom level, one typo fixed in
  the GUI (#480)

- When opening a satellite view from the waypoint description dialog, the
  Android version of this app will use Google Earth if available. Otherwise,
  Google Maps is used as a fallback. (#448)

- In the Library "Maps and Data", show installed maps first (#323)


### Chores
- Substantial cleanup in the C++ code.


## [2.32.2] - 2024-11-26

### Added
- The METAR dialog shows a warning when density altitude substantially impairs
  aircraft performance (#463)


## [2.32.1] - 2024-11-21

### Added
- Enroute allows installation of several raster maps, which can then be switched
  on/off on the fly (#390)

- Upgrade underlying library to Qt 6.8

### Fixed
- Minor problems in the Italian translation


## [2.32.0] - 2024-11-11

### Added
- Enroute can now calculate density altitudes from METAR data (#408)

### Fixed
- Icons for reporting points no longer rotate along with the moving map (#453)


## [2.31.16] - 2024-11-4

### Added
- Enroute can now import PLN and FPL files as flight routes (#443, #342)


## [2.31.15] - 2024-10-27

### Fixed
- Icons for gliding and microlight sites no longer rotate along with the moving
  map (#453)


## [2.31.14] - 2024-10-22

### Added
- Setting "Font Size" now affects aviation-related items in the moving map
  (#409, #283)

### Fixed
- Enroute honors per-app language settings in Android 13+ (#442)<|MERGE_RESOLUTION|>--- conflicted
+++ resolved
@@ -1,16 +1,15 @@
 # Changelog
 
-<<<<<<< HEAD
-## [3.0.4] - ??
+## [3.0.5] - ??
 
 ### Fixed
 - Fixed problem with export of flight routes or waypoints (#565)
-=======
+
+
 ## [3.0.4] - 2025-11-15
 
 ### Fixed
 - Fixed blurred display of raster maps with tiles of size 256x256 (#566)
->>>>>>> 1dae9051
 
 
 ## [3.0.3] - 2025-11-02
