/***************************************************************************
 *   Copyright (C) 2019-2023 by Stefan Kebekus                             *
 *   stefan.kebekus@gmail.com                                              *
 *                                                                         *
 *   This program is free software; you can redistribute it and/or modify  *
 *   it under the terms of the GNU General Public License as published by  *
 *   the Free Software Foundation; either version 3 of the License, or     *
 *   (at your option) any later version.                                   *
 *                                                                         *
 *   This program is distributed in the hope that it will be useful,       *
 *   but WITHOUT ANY WARRANTY; without even the implied warranty of        *
 *   MERCHANTABILITY or FITNESS FOR A PARTICULAR PURPOSE.  See the         *
 *   GNU General Public License for more details.                          *
 *                                                                         *
 *   You should have received a copy of the GNU General Public License     *
 *   along with this program; if not, write to the                         *
 *   Free Software Foundation, Inc.,                                       *
 *   59 Temple Place - Suite 330, Boston, MA  02111-1307, USA.             *
 ***************************************************************************/

#pragma once

#include <QQmlEngine>
#include <QStandardPaths>

#include "GlobalObject.h"
#include "dataManagement/Downloadable_MultiFile.h"
#include "dataManagement/Downloadable_SingleFile.h"
#include "units/ByteSize.h"


namespace DataManagement {

/*! \brief Manages the list of geographic maps
 *
 *  This class manages a list of remotely available and locally installed
 *  databases and geographic maps.  More specifically, it manages the following
 *  items.
 *
 *  - Aviation maps (in GeoJSON format, file name ends in "geojson")
 *  - Base maps/raster (in MBTILES format, file name ends in "mbtiles")
 *  - Base maps/vector (in MBTILES format, file name ends in "raster")
 *  - Terrain maps (in MBTILES format, file name ends in "terrain")
 *  - FLARM Databases (as a text file, file name ends in "data")
 *
 *  In addition, it allows access to the following data.
 *
 *  - "What's new"-message from remove server
 *
 *  The class retrieves the list of available items from a remote server on a
 *  regular basis, updates the list automatically once a week, and maintains a
 *  list of Downloadable objects that corresponds to the remotely available and
 *  locally installed items.
 *
 *  The address of the remote server is hardcoded into the binary. The list is
 *  downloaded to a file "maps.json" in
 *  QStandardPaths::writableLocation(QStandardPaths::AppDataLocation). The
 *  format of the file is described at this URL:
 *
 *  https://github.com/Akaflieg-Freiburg/enrouteServer/wiki/The-file-maps.json
 *
 *  Locally installed items are saved in the directory "aviation_maps" in
 *  QStandardPaths::writableLocation(QStandardPaths::AppDataLocation), or into a
 *  suitable subdirectory of this.
 *
 *  The implementation assumes that no other program interferes with the file
 *  "maps.json" and with the directory "aviation_maps".
 */

class DataManager : public GlobalObject
{
    Q_OBJECT
    QML_ELEMENT
    QML_SINGLETON

public:
    /*! \brief Standard constructor
     *
     *  This constructor reads the file "maps.json" and initiates a download of
     *  the file if no file is available or if the last download is more than
     *  one week old.
     *
     *  @param parent The standard QObject parent pointer.
     */
    explicit DataManager(QObject* parent=nullptr);

    // No default constructor, important for QML singleton
    explicit DataManager() = delete;

    // factory function for QML singleton
    static DataManagement::DataManager* create(QQmlEngine* /*unused*/, QJSEngine* /*unused*/)
    {
        return GlobalObject::dataManager();
    }


    // deferred initialization
    void deferredInitialization() override;

    // destructor
    ~DataManager() = default;

    //
    // PROPERTIES
    //

    /*! \brief Indiates that the app needs to be updated
     *
     *  This property indicates that this version of the app is too old
     *  and cannot interpret maps and data that reside on the server.  If this is the case,
     *  the GUI should yell at the user and block any attempt to download or update maps and data.
     */
    Q_PROPERTY(bool appUpdateRequired READ appUpdateRequired NOTIFY appUpdateRequiredChanged)

    /*! \brief Downloadable_MultiFile that holds all aviation maps
     *
     *  Pointer to a Downloadable_MultiFile that holds all aviation maps.
     */
    Q_PROPERTY(DataManagement::Downloadable_MultiFile* aviationMaps READ aviationMaps CONSTANT)

    /*! \brief Downloadable_MultiFile that holds all base maps in raster format
     *
     *  Pointer to a Downloadable_MultiFile that holds all base maps in raster format.
     */
    Q_PROPERTY(DataManagement::Downloadable_MultiFile* baseMapsRaster READ baseMapsRaster CONSTANT)

    /*! \brief Downloadable_MultiFile that holds all base maps in vector format
     *
     *  Pointer to a Downloadable_MultiFile that holds all base maps in vector format.
     */
    Q_PROPERTY(DataManagement::Downloadable_MultiFile* baseMapsVector READ baseMapsVector CONSTANT)

    /*! \brief Downloadable_MultiFile that holds all base maps
     *
     *  Pointer to a Downloadable_MultiFile that holds all base maps.
     */
    Q_PROPERTY(DataManagement::Downloadable_MultiFile* baseMaps READ baseMaps CONSTANT)

    /*! \brief Downloadable_MultiFile that holds all databases
     *
     *  Pointer to a Downloadable_MultiFile that holds all databases.
     */
    Q_PROPERTY(DataManagement::Downloadable_MultiFile* databases READ databases CONSTANT)

    /*! \brief Downloadable_MultiFile that holds all data items
     *
     *  Pointer to a Downloadable_MultiFile that holds all data items.  This
     *  includes aviation maps, base maps, and databases.
     */
    Q_PROPERTY(DataManagement::Downloadable_MultiFile* items READ items CONSTANT)

    /*! \brief Downloadable_SingleFile that holds the list of all maps and databases */
    Q_PROPERTY(DataManagement::Downloadable_SingleFile* mapList READ mapList CONSTANT)

    /*! \brief Downloadable_MultiFile that holds all the map sets and databases */
    Q_PROPERTY(DataManagement::Downloadable_MultiFile* mapsAndData READ mapsAndData CONSTANT)

    /*! \brief Downloadable_MultiFile that holds all map sets
     *
     *  Pointer to a Downloadable_MultiFile that holds all map sets.
     */
    Q_PROPERTY(DataManagement::Downloadable_MultiFile* mapSets READ mapSets CONSTANT)

    /*! \brief Downloadable_MultiFile that holds all terrain maps
     *
     *  Pointer to a Downloadable_MultiFile that holds all terrain maps.
     */
    Q_PROPERTY(DataManagement::Downloadable_MultiFile* terrainMaps READ terrainMaps CONSTANT)

    /*! \brief Downloadable_MultiFile that holds all approach charts
     *
     *  Pointer to a Downloadable_MultiFile that holds all approach charts.
     */
    Q_PROPERTY(DataManagement::Downloadable_MultiFile* VAC READ VAC CONSTANT)

    /*! \brief Current "what's new" message */
    Q_PROPERTY(QString whatsNew READ whatsNew NOTIFY whatsNewChanged)

    /*! \brief Hash of the current "what's new" message */
    Q_PROPERTY(Units::ByteSize whatsNewHash READ whatsNewHash NOTIFY whatsNewChanged)


    //
    // Getter Methods
    //

    /*! \brief Getter function for the property with the same name
     *
     *  @returns Property aviationMaps
     */
    [[nodiscard]] auto appUpdateRequired() const -> bool { return m_appUpdateRequired; }

    /*! \brief Getter function for the property with the same name
     *
     *  @returns Property aviationMaps
     */
    [[nodiscard]] auto aviationMaps() -> DataManagement::Downloadable_MultiFile* { return &m_aviationMaps; }

    /*! \brief Getter function for the property with the same name
     *
     *  @returns Property baseMaps
     */
    [[nodiscard]] auto baseMaps() -> DataManagement::Downloadable_MultiFile* { return &m_baseMaps; }

    /*! \brief Getter function for the property with the same name
     *
     *  @returns Property baseMapsRaster
     */
    [[nodiscard]] auto baseMapsRaster() -> DataManagement::Downloadable_MultiFile* { return &m_baseMapsRaster; }

    /*! \brief Getter function for the property with the same name
     *
     *  @returns Property baseMapsVector
     */
    [[nodiscard]] auto baseMapsVector() -> DataManagement::Downloadable_MultiFile* { return &m_baseMapsVector; }

    /*! \brief Getter function for the property with the same name
     *
     *  @returns Property databases
     */
    [[nodiscard]] auto databases() -> DataManagement::Downloadable_MultiFile* { return &m_databases; }

    /*! \brief Getter function for the property with the same name
     *
     *  @returns Property items
     */
    [[nodiscard]] auto items() -> DataManagement::Downloadable_MultiFile* { return &m_items; }

    /*! \brief Getter function for the property with the same name
     *
     *  @returns Property mapsAndData
     */
    [[nodiscard]] auto mapList() -> DataManagement::Downloadable_SingleFile* { return &m_mapList; }

    /*! \brief Getter function for the property with the same name
     *
     *  @returns Property mapsAndData
     */
    [[nodiscard]] auto mapsAndData() -> DataManagement::Downloadable_MultiFile* { return &m_mapsAndData; }

    /*! \brief Getter function for the property with the same name
     *
     *  @returns Property mapSets
     */
    [[nodiscard]] auto mapSets() -> DataManagement::Downloadable_MultiFile* { return &m_mapSets; }

    /*! \brief Getter function for the property with the same name
     *
     *  @returns Property terrainMaps
     */
    [[nodiscard]] auto terrainMaps() -> DataManagement::Downloadable_MultiFile* { return &m_terrainMaps; }

    /*! \brief Getter function for the property with the same name
     *
     *  @returns Property VAC
     */
    [[nodiscard]] auto VAC() -> DataManagement::Downloadable_MultiFile* { return &m_VAC; }

    /*! \brief Getter function for the property with the same name
     *
     *  @returns Property whatsNew
     */
    [[nodiscard]] auto whatsNew() const -> QString { return m_whatsNew; }

    /*! \brief Getter function for the property with the same name
     *
     *  @returns Property lastWhatsNewHash
     */
    [[nodiscard]] auto whatsNewHash() const -> Units::ByteSize { return qHash(m_whatsNew, 0); }


    //
    // Methods
    //

    /*! \brief Import raster or vector map into the library of locally installed
     * maps
     *
     * This method imports a raster or vector map in MBTILES format into the
     * library of locally installed maps. To avoid clashes and inconsistencies,
     * the map will delete all locally install vector maps when importing a
     * raster map, and all raster maps when importing a vector map.
     *
     * @param fileName File name of locally raster or vector map, in MBTILES
     * format.
     *
     * @param newName Name under which the map is available in the library. If
     * the name exists, the library entry will be replaced.
     *
     * @returns A human-readable HTML string on error, or an empty string on
     * success
     */
    Q_INVOKABLE QString import(const QString& fileName, const QString& newName);

    /*! \brief Import airspace data into the library of locally installed
     * maps
     *
     * This method imports airspace data in OpenAir format into the
     * library of locally installed maps.
     *
     * @param fileName File name of locally raster or vector map, in OpenAir
     * format.
     *
     * @param newName Name under which the map is available in the library. If
     * the name exists, the library entry will be replaced.
     *
     * @returns A human-readable HTML string on error, or an empty string on
     * success
     */
    Q_INVOKABLE QString importOpenAir(const QString& fileName, const QString& newName);

    /*! \brief Import VAC into the library of locally installed VACs
     *
     * This method imports the VAC into the library of locally installed VAC.
     *
     * @param fileName File name of the VAC.
     *
     * @param newName Name under which the VAC is available in the library. If
     * the name exists, the library entry will be replaced.
     *
     * @returns A human-readable HTML string on error, or an empty string on
     * success
     */
    Q_INVOKABLE QString importVAC(const QString& fileName, const QString& newName);

public slots:
    /*! \brief Triggers an update of the list of remotely available data items
     *
     *  This will trigger a download the file maps.json from the remote server.
     */
    void updateRemoteDataItemList()
    {
        m_mapList.startDownload();
    }

signals:
    /*! Notifier signal */
    void appUpdateRequiredChanged();

    /*! \brief Error message for user
     *
     *  This signal is emitted if an error occurs and the GUI should display a
     *  prominent error message. This signal can be emitted anytime.
     *
     *  @param message A brief, human-readable, translated error message.
     */
    void error(const QString& message);

    /*! \brief Notifier signal */
    void whatsNewChanged();

private:
    Q_DISABLE_COPY_MOVE(DataManager)

    // Clean the data directory.
    //
    // - delete all files with unexpected file names
    // - earlier versions of this program constructed files with names ending in
    //   ".geojson.geojson" or ".mbtiles.mbtiles". We correct those file names
    //   here.
    // - remove all empty sub directories
    void cleanDataDirectory();

    // This slot is called when a local file of one of the Downloadables changes
    // content or existence. If the Downloadable in question has no file
    // anymore, and has an invalid URL, it is then removed.
    void onItemFileChanged();

    // This slot updates the DownloadableGroups as well as the propery
    // 'whatsNew', by reading the file 'maps.json' and by checking the data
    // directory for locally installed, unsupported files.
    void updateDataItemListAndWhatsNew();

    // This method checks if a Downloadable item with the given url and
    // localFileName already exists in _items. If so, it returns a pointer to
    // that item. If not, then a Downloadable with the url and localFileName is
    // created and added to _items. Depending on localFileName, it will also be
    // added to _aviationMap, _baseMaps, or _databases. A pointer to that item is
    // then returned.
    DataManagement::Downloadable_SingleFile* createOrRecycleItem(const QUrl& url, const QString& localFileName, const QGeoRectangle& bBox);

    bool m_appUpdateRequired {false};

    // Full path name of data directory, without trailing slash
    QString m_dataDirectory {QStandardPaths::writableLocation(QStandardPaths::AppDataLocation) + "/aviation_maps"};
<<<<<<< HEAD
    QString m_vacDirectory {QStandardPaths::writableLocation(QStandardPaths::AppDataLocation) + "/VAC"};
=======
    QString m_VACDirectory {QStandardPaths::writableLocation(QStandardPaths::AppDataLocation) + "/VAC"};
>>>>>>> 3caffabc

    // The current whats new string from _aviationMaps.
    QString m_whatsNew {};

    // This Downloadable object manages the central text file that describes the
    // remotely available aviation maps. It is set in the constructor to point
    // to the URL "https://cplx.vm.uni-freiburg.de/storage/enroute/maps.json"
    DataManagement::Downloadable_SingleFile m_mapList { QUrl(QStringLiteral("https://cplx.vm.uni-freiburg.de/storage/enroute-GeoJSONv003/maps.json")), QStandardPaths::writableLocation(QStandardPaths::AppDataLocation) + "/maps.json" };

    // List of geographic maps
    DataManagement::Downloadable_MultiFile m_VAC {DataManagement::Downloadable_MultiFile::SingleUpdate};
    DataManagement::Downloadable_MultiFile m_aviationMaps {DataManagement::Downloadable_MultiFile::SingleUpdate};
    DataManagement::Downloadable_MultiFile m_baseMaps {DataManagement::Downloadable_MultiFile::SingleUpdate};
    DataManagement::Downloadable_MultiFile m_baseMapsRaster {DataManagement::Downloadable_MultiFile::SingleUpdate};
    DataManagement::Downloadable_MultiFile m_baseMapsVector {DataManagement::Downloadable_MultiFile::SingleUpdate};
    DataManagement::Downloadable_MultiFile m_databases {DataManagement::Downloadable_MultiFile::SingleUpdate};
    DataManagement::Downloadable_MultiFile m_items {DataManagement::Downloadable_MultiFile::SingleUpdate};
    DataManagement::Downloadable_MultiFile m_mapsAndData {DataManagement::Downloadable_MultiFile::SingleUpdate};
    DataManagement::Downloadable_MultiFile m_terrainMaps {DataManagement::Downloadable_MultiFile::SingleUpdate};

    // List of geographic map sets
    DataManagement::Downloadable_MultiFile m_mapSets  {DataManagement::Downloadable_MultiFile::SingleUpdate};
};

} // namespace DataManagement<|MERGE_RESOLUTION|>--- conflicted
+++ resolved
@@ -383,11 +383,7 @@
 
     // Full path name of data directory, without trailing slash
     QString m_dataDirectory {QStandardPaths::writableLocation(QStandardPaths::AppDataLocation) + "/aviation_maps"};
-<<<<<<< HEAD
     QString m_vacDirectory {QStandardPaths::writableLocation(QStandardPaths::AppDataLocation) + "/VAC"};
-=======
-    QString m_VACDirectory {QStandardPaths::writableLocation(QStandardPaths::AppDataLocation) + "/VAC"};
->>>>>>> 3caffabc
 
     // The current whats new string from _aviationMaps.
     QString m_whatsNew {};
