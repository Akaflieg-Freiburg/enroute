--- conflicted
+++ resolved
@@ -65,8 +65,6 @@
         // GESTURES
 
         // Enable gestures. Make sure that whenever a gesture starts, the property "followGPS" is set to "false"
-<<<<<<< HEAD
-
         PinchHandler {
             id: pinch
             target: null
@@ -127,15 +125,6 @@
             enabled: flightMap.zoomLevel > flightMap.minimumZoomLevel
             sequence: StandardKey.ZoomOut
             onActivated: flightMap.zoomLevel = Math.round(flightMap.zoomLevel - 1)
-=======
-        gesture.enabled: true
-        gesture.acceptedGestures: MapGestureArea.RotationGesture|MapGestureArea.PanGesture|MapGestureArea.PinchGesture
-        gesture.onPanStarted: {flightMap.followGPS = false}
-        gesture.onPinchStarted: {flightMap.followGPS = false}
-        gesture.onRotationStarted: {
-            flightMap.followGPS = false
-            GlobalSettings.mapBearingPolicy = GlobalSettings.UserDefinedBearingUp
->>>>>>> d0483760
         }
 
 
