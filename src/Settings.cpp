/***************************************************************************
 *   Copyright (C) 2019-2021 by Stefan Kebekus                             *
 *   stefan.kebekus@gmail.com                                              *
 *                                                                         *
 *   This program is free software; you can redistribute it and/or modify  *
 *   it under the terms of the GNU General Public License as published by  *
 *   the Free Software Foundation; either version 3 of the License, or     *
 *   (at your option) any later version.                                   *
 *                                                                         *
 *   This program is distributed in the hope that it will be useful,       *
 *   but WITHOUT ANY WARRANTY; without even the implied warranty of        *
 *   MERCHANTABILITY or FITNESS FOR A PARTICULAR PURPOSE.  See the         *
 *   GNU General Public License for more details.                          *
 *                                                                         *
 *   You should have received a copy of the GNU General Public License     *
 *   along with this program; if not, write to the                         *
 *   Free Software Foundation, Inc.,                                       *
 *   59 Temple Place - Suite 330, Boston, MA  02111-1307, USA.             *
 ***************************************************************************/

#include <QCoreApplication>
#include <QLibraryInfo>
#include <QLocale>
#include <QSettings>

#include "GlobalObject.h"
#include "Settings.h"


Settings::Settings(QObject *parent)
    : QObject(parent)
{
    // Save some values
    settings.setValue("lastVersion", PROJECT_VERSION);
}


auto Settings::acceptedWeatherTermsStatic() -> bool
{
    return GlobalObject::settings()->acceptedWeatherTerms();
}


auto Settings::hideUpperAirspacesStatic() -> bool
{
    return GlobalObject::settings()->hideUpperAirspaces();
}


void Settings::setAcceptedTerms(int terms)
{
    if (terms == acceptedTerms()) {
        return;
    }
    settings.setValue("acceptedTerms", terms);
    emit acceptedTermsChanged();
}


void Settings::setAcceptedWeatherTerms(bool terms)
{
    if (terms == acceptedWeatherTerms()) {
        return;
    }
    settings.setValue("acceptedWeatherTerms", terms);
    emit acceptedWeatherTermsChanged();
}


void Settings::setHideGlidingSectors(bool hide)
{
    if (hide == hideGlidingSectors()) {
        return;
    }
    settings.setValue("Map/hideGlidingSectors", hide);
    emit hideGlidingSectorsChanged();
}


void Settings::setHideUpperAirspaces(bool hide)
{
    if (hide == hideUpperAirspaces()) {
        return;
    }
    settings.setValue("Map/hideUpperAirspaces", hide);
    emit hideUpperAirspacesChanged();
}


void Settings::setIgnoreSSLProblems(bool ignore)
{
    if (ignore == ignoreSSLProblems()) {
        return;
    }
    settings.setValue("ignoreSSLProblems", ignore);
    emit ignoreSSLProblemsChanged();
}


void Settings::setLastWhatsNewHash(uint lwnh)
{
    if (lwnh == lastWhatsNewHash()) {
        return;
    }
    settings.setValue("lastWhatsNewHash", lwnh);
    emit lastWhatsNewHashChanged();
}


auto Settings::mapBearingPolicy() const -> Settings::MapBearingPolicyValues
{
    auto intVal = settings.value("Map/bearingPolicy", 0).toInt();
    if (intVal == 0) {
        return NUp;
    }
    if (intVal == 1) {
        return TTUp;
    }
    return UserDefinedBearingUp;
}


void Settings::setMapBearingPolicy(MapBearingPolicyValues policy)
{
    if (policy == mapBearingPolicy()) {
        return;
    }

    switch(policy){
    case NUp:
        settings.setValue("Map/bearingPolicy", 0);
        break;
    case TTUp:
        settings.setValue("Map/bearingPolicy", 1);
        break;
    default:
        settings.setValue("Map/bearingPolicy", 2);
        break;
    }
    emit mapBearingPolicyChanged();
}


auto Settings::nightMode() const -> bool
{
    return settings.value("Map/nightMode", false).toBool();
}


void Settings::setNightMode(bool newNightMode)
{
    if (newNightMode == nightMode()) {
        return;
    }

    settings.setValue("Map/nightMode", newNightMode);
    emit nightModeChanged();
}


void Settings::setUseMetricUnits(bool unitHorizKmh)
{
    if (unitHorizKmh == useMetricUnits()) {
        return;
    }

    settings.setValue("System/useMetricUnits", unitHorizKmh);
    emit useMetricUnitsChanged();
}


auto Settings::useMetricUnitsStatic() -> bool
{
    return GlobalObject::settings()->useMetricUnits();
<<<<<<< HEAD
}


void Settings::installTranslators(const QString &localeName)
{
    // Remove existing translators
    if (enrouteTranslator != nullptr) {
        QCoreApplication::removeTranslator(enrouteTranslator);
        delete enrouteTranslator;
    }

    // If desired, install new translators
    if (localeName.isEmpty()) {
        QLocale::setDefault(QLocale::system());
    } else {
        QLocale::setDefault(QLocale(localeName));
    }

    enrouteTranslator = new QTranslator(this);
    if (localeName.isEmpty()) {
        enrouteTranslator->load(QString(":enroute_%1.qm").arg(QLocale::system().name().left(2)));
    } else {
        enrouteTranslator->load(QString(":enroute_%1.qm").arg(localeName));
    }
    QCoreApplication::installTranslator(enrouteTranslator);
=======
>>>>>>> bcd66ad4
}<|MERGE_RESOLUTION|>--- conflicted
+++ resolved
@@ -172,32 +172,4 @@
 auto Settings::useMetricUnitsStatic() -> bool
 {
     return GlobalObject::settings()->useMetricUnits();
-<<<<<<< HEAD
-}
-
-
-void Settings::installTranslators(const QString &localeName)
-{
-    // Remove existing translators
-    if (enrouteTranslator != nullptr) {
-        QCoreApplication::removeTranslator(enrouteTranslator);
-        delete enrouteTranslator;
-    }
-
-    // If desired, install new translators
-    if (localeName.isEmpty()) {
-        QLocale::setDefault(QLocale::system());
-    } else {
-        QLocale::setDefault(QLocale(localeName));
-    }
-
-    enrouteTranslator = new QTranslator(this);
-    if (localeName.isEmpty()) {
-        enrouteTranslator->load(QString(":enroute_%1.qm").arg(QLocale::system().name().left(2)));
-    } else {
-        enrouteTranslator->load(QString(":enroute_%1.qm").arg(localeName));
-    }
-    QCoreApplication::installTranslator(enrouteTranslator);
-=======
->>>>>>> bcd66ad4
 }