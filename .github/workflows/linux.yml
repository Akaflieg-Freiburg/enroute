--- conflicted
+++ resolved
@@ -25,13 +25,8 @@
       uses: jurplel/install-qt-action@v3
       with:
         cache: 'true'
-<<<<<<< HEAD
-        modules: 'qt5compat qthttpserver qtimageformats qtlocation qtmultimedia qtpositioning qtshadertools qtspeech qtwebsockets qtwebview'
+        modules: 'qt5compat qtconnectivity qthttpserver qtimageformats qtlocation qtmultimedia qtpositioning qtshadertools qtspeech qtwebsockets qtwebview'
         version: '6.*.*'
-=======
-        modules: 'qt5compat qtconnectivity qthttpserver qtimageformats qtlocation qtmultimedia qtpositioning qtshadertools qtspeech qtwebsockets qtwebview'
-        version: '6.6.*'
->>>>>>> d0b32326
     - name: Install LinuxDeploy
       uses: miurahr/install-linuxdeploy-action@v1
       with:
