--- conflicted
+++ resolved
@@ -232,13 +232,9 @@
                     onTriggered: {
                         PlatformAdaptor.vibrateBrief()
                         highlighted = false
-<<<<<<< HEAD
-                        flightRouteSaveDialog.open()
-=======
                         dlgLoader.active = false
                         dlgLoader.source = "../dialogs/FlightRouteSaveDialog.qml"
                         dlgLoader.active = true
->>>>>>> 7d17b092
                     }
                 }
 
@@ -742,9 +738,4 @@
             close()
         }
     }
-
-    FlightRouteSaveDialog {
-        id: flightRouteSaveDialog
-    }
-
 } // Page