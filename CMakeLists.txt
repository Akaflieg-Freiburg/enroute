--- conflicted
+++ resolved
@@ -43,17 +43,10 @@
 
 find_package(Doxygen)
 find_package(Git REQUIRED)
-<<<<<<< HEAD
-find_package(Qt6 COMPONENTS Concurrent Core Core5Compat Gui LinguistTools Positioning Quick QuickWidgets Sql Svg WebView REQUIRED)
+find_package(Qt6 COMPONENTS Concurrent Core Core5Compat Gui LinguistTools Positioning Quick QuickWidgets Sql Svg REQUIRED)
 if( ANDROID )
-    find_package(Qt6 COMPONENTS AndroidExtras REQUIRED)
+    find_package(Qt6 COMPONENTS AndroidExtras WebView REQUIRED)
     find_package(Qt6QuickCompiler)
-=======
-find_package(Qt5 5.15 COMPONENTS Concurrent Core Gui LinguistTools Positioning Quick QuickWidgets Sql Svg REQUIRED)
-if( ANDROID )
-    find_package(Qt5 5.15 COMPONENTS AndroidExtras WebView REQUIRED)
-    find_package(Qt5QuickCompiler)
->>>>>>> 964c17f2
 else()
     find_package(Qt6 COMPONENTS DBus Widgets REQUIRED)
 endif()
