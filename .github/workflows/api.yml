--- conflicted
+++ resolved
@@ -23,13 +23,8 @@
     - name: Install Qt
       uses: jurplel/install-qt-action@v3
       with:
-<<<<<<< HEAD
         version: '6.*.*'
-        modules: 'qt5compat qthttpserver qtimageformats qtpositioning qtshadertools qtspeech qtwebsockets'	
-=======
-        version: '6.6.*'
         modules: 'qt5compat qtconnectivity qthttpserver qtimageformats qtpositioning qtshadertools qtspeech qtwebsockets'	
->>>>>>> d0b32326
     - name: Install Additional Software
       run: |
         sudo apt install doxygen extra-cmake-modules graphviz ninja-build spirv-tools
