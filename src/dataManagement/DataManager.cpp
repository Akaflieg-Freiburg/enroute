/***************************************************************************
 *   Copyright (C) 2019-2022 by Stefan Kebekus                             *
 *   stefan.kebekus@gmail.com                                              *
 *                                                                         *
 *   This program is free software; you can redistribute it and/or modify  *
 *   it under the terms of the GNU General Public License as published by  *
 *   the Free Software Foundation; either version 3 of the License, or     *
 *   (at your option) any later version.                                   *
 *                                                                         *
 *   This program is distributed in the hope that it will be useful,       *
 *   but WITHOUT ANY WARRANTY; without even the implied warranty of        *
 *   MERCHANTABILITY or FITNESS FOR A PARTICULAR PURPOSE.  See the         *
 *   GNU General Public License for more details.                          *
 *                                                                         *
 *   You should have received a copy of the GNU General Public License     *
 *   along with this program; if not, write to the                         *
 *   Free Software Foundation, Inc.,                                       *
 *   59 Temple Place - Suite 330, Boston, MA  02111-1307, USA.             *
 ***************************************************************************/

#include <QDirIterator>
#include <QImage>
#include <QJsonArray>
#include <QJsonDocument>
#include <QJsonObject>
#include <QLockFile>
#include <QSettings>

#include "GlobalSettings.h"
#include "dataManagement/DataManager.h"
#include "geomaps/MBTILES.h"
#include "geomaps/OpenAir.h"
#include "geomaps/VAC.h"
#include <chrono>

using namespace std::chrono_literals;


DataManagement::DataManager::DataManager(QObject* parent) : GlobalObject(parent)
{
    // Delete funny files that might have made their way into our data directory
    cleanDataDirectory();

    // Wire up the Dowloadable object "_maps_json"
    connect(&m_mapList, &DataManagement::Downloadable_SingleFile::fileContentChanged, this, &DataManager::updateDataItemListAndWhatsNew);
    connect(&m_mapList, &DataManagement::Downloadable_SingleFile::fileContentChanged, this, []()
    { QSettings().setValue(QStringLiteral("DataManager/MapListTimeStamp"), QDateTime::currentDateTimeUtc()); });
    connect(&m_mapList, &DataManagement::Downloadable_SingleFile::error, this, [this](const QString & /*unused*/, const QString& message)
    { emit error(message); });

    // Wire up the DownloadableGroup _items
    connect(&m_items, &DataManagement::Downloadable_MultiFile::filesChanged, this, &DataManager::onItemFileChanged);

    m_mapsAndData.add(&m_mapSets);
    m_mapsAndData.add(&m_databases);
}


void DataManagement::DataManager::deferredInitialization()
{    
    // If there is a downloaded maps.json file, we read it.
    updateDataItemListAndWhatsNew();

    // If the last update is more than one day ago, automatically initiate an
    // update, so that maps stay at least roughly current.
    auto lastUpdate = QSettings().value(QStringLiteral("DataManager/MapListTimeStamp"), QDateTime()).toDateTime();
    if (!lastUpdate.isValid() || (qAbs(lastUpdate.daysTo(QDateTime::currentDateTime()) > 0)))
    {
        updateRemoteDataItemList();
    }

    // Setup approach charts
    QStringList filesToDelete;
<<<<<<< HEAD
    QDirIterator fileIterator(m_vacDirectory, QDir::Files);
=======
    QDirIterator fileIterator(m_VACDirectory, QDir::Files);
>>>>>>> 3caffabc
    while (fileIterator.hasNext())
    {
        fileIterator.next();
        auto fileName = fileIterator.fileName();
        auto idx = fileName.lastIndexOf(u"-geo_"_qs, -1);
        auto bBox = GeoMaps::VAC(fileName).bBox();

        if ((!fileName.endsWith(u"jpeg"_qs)
             && !fileName.endsWith(u"jpg"_qs)
             && !fileName.endsWith(u"png"_qs)
             && !fileName.endsWith(u"tif"_qs)
             && !fileName.endsWith(u"tiff"_qs)
             && !fileName.endsWith(u"webp"_qs)) ||
            (idx == -1) ||
            !bBox.isValid())
        {
            filesToDelete += fileIterator.filePath();
            continue;
        }

        auto* downloadable = new DataManagement::Downloadable_SingleFile({}, fileIterator.filePath(), bBox, this);
        downloadable->setObjectName(fileName.left(idx));
        connect(downloadable, &DataManagement::Downloadable_Abstract::hasFileChanged, downloadable, &QObject::deleteLater);
        m_VAC.add(downloadable);
    }
    foreach (auto fileToDelete, filesToDelete)
    {
        QFile::remove(fileToDelete);
    }
}


void DataManagement::DataManager::cleanDataDirectory()
{

    QStringList misnamedFiles;
    QStringList unexpectedFiles;
    QDirIterator fileIterator(m_dataDirectory, QDir::Files, QDirIterator::Subdirectories);
    while (fileIterator.hasNext())
    {
        fileIterator.next();
        if (fileIterator.filePath().endsWith(u".geojson.geojson"_qs)
                || fileIterator.filePath().endsWith(u".mbtiles.mbtiles"_qs))
        {
            misnamedFiles += fileIterator.filePath();
        }
        if (!fileIterator.filePath().endsWith(u".terrain"_qs) &&
                !fileIterator.filePath().endsWith(u".geojson"_qs) &&
                !fileIterator.filePath().endsWith(u".mbtiles"_qs) &&
                !fileIterator.filePath().endsWith(u".raster"_qs) &&
                !fileIterator.filePath().endsWith(u".txt"_qs))
        {
            unexpectedFiles += fileIterator.filePath();
        }

        // Delete aviation map files that are no longer supported, though they existed in earlier versions of this app
        if (fileIterator.filePath().endsWith(u"Ireland and Northern Ireland.terrain"_qs) ||
                fileIterator.filePath().endsWith(u"Slowenia.geojson"_qs) ||
                fileIterator.filePath().endsWith(u"United Kingdom.geojson"_qs) ||
                fileIterator.filePath().endsWith(u"Canada.geojson"_qs) ||
                fileIterator.filePath().endsWith(u"United States.geojson"_qs))
        {
            unexpectedFiles += fileIterator.filePath();
        }
    }
    foreach (auto misnamedFile, misnamedFiles)
        QFile::rename(misnamedFile, misnamedFile.section('.', 0, -2));
    foreach (auto unexpectedFile, unexpectedFiles)
        QFile::remove(unexpectedFile);

    // delete all empty directories
    bool didDelete = false;
    do
    {
        didDelete = false;
        QDirIterator dirIterator(m_dataDirectory, QDir::Dirs | QDir::NoDotAndDotDot, QDirIterator::Subdirectories);
        while (dirIterator.hasNext())
        {
            dirIterator.next();

            QDir dir(dirIterator.filePath());
            if (dir.isEmpty())
            {
                dir.removeRecursively();
                didDelete = true;
            }
        }
    } while (didDelete);
}


auto DataManagement::DataManager::import(const QString& fileName, const QString& newName) -> QString
{

    auto path = m_dataDirectory+"/Unsupported";
    auto newFileName = path + "/" + newName;

    GeoMaps::MBTILES mbtiles(fileName);
    switch(mbtiles.format())
    {
    case GeoMaps::MBTILES::Raster:
        newFileName += u".raster"_qs;
        break;
    case GeoMaps::MBTILES::Vector:
        newFileName += u".mbtiles"_qs;
        break;
    case GeoMaps::MBTILES::Unknown:
        return tr("Unable to recognize map file format.");
    }

    if (!QDir().mkpath(path))
    {
        return tr("Unable to create directory '%1'.").arg(path);
    }
    QFile::remove(newFileName);
    if (!QFile::copy(fileName, newFileName))
    {
        QFile::remove(newFileName);
        updateDataItemListAndWhatsNew();
        return tr("Unable to copy map file to data directory.");
    }

    updateDataItemListAndWhatsNew();

    return {};
}


auto DataManagement::DataManager::importOpenAir(const QString& fileName, const QString& newName) -> QString
{

    auto path = m_dataDirectory+"/Unsupported";
    auto newFileName = path + "/" + newName;

    QStringList errors;
    QStringList warnings;
    auto json = GeoMaps::openAir::parse(fileName, errors, warnings);

    if (!errors.isEmpty())
    {
        QString info;
        info += u"<p>"_qs + tr("Errors") + u"</p>"_qs;
        info += u"<ul style='margin-left:-25px;'>"_qs;
        foreach(auto error, errors)
        {
            info += u"<li>"_qs + error + u"</li>"_qs;
        }
        info += u"</ul>"_qs;
        return info;
    }

    if (!QDir().mkpath(path))
    {
        return tr("Unable to create directory '%1'.").arg(path);
    }
    newFileName = newFileName+u".geojson"_qs;
    QFile::remove(newFileName);
    QFile file(newFileName);
    file.open(QIODeviceBase::WriteOnly);
    file.write(json.toJson());
    file.close();
    if (file.error() != QFileDevice::NoError)
    {
        QFile::remove(newFileName);
        updateDataItemListAndWhatsNew();
        return tr("Error writing file '%1': %2.").arg(newFileName, file.errorString());
    }
    updateDataItemListAndWhatsNew();
    return {};
}


auto DataManagement::DataManager::importVAC(const QString& fileName, const QString& newName) -> QString
{
    GeoMaps::VAC vac(fileName);
    auto bbox = vac.bBox();
    auto topLeft = bbox.topLeft();
    auto bottomRight = bbox.bottomRight();
    if (!bbox.isValid())
    {
        return tr("Import failed. Unable to obtain geo reference data from file %1.").arg(fileName);
    }

    QImage raster(fileName);
    if (raster.isNull())
    {
        return tr("Import failed. Unable to read raster data from file %1.").arg(fileName);
    }

    foreach (auto downloadable, m_VAC.downloadables()) {
        if (downloadable == nullptr)
        {
            continue;
        }
        if (downloadable->objectName() == newName)
        {
            // This will also call deleteLater
            downloadable->deleteFiles();
        }
    }

    auto newFileName = m_VACDirectory+ u"/%1-geo_%2_%3_%4_%5.png"_qs
                                              .arg(newName)
                                              .arg(topLeft.longitude())
                                              .arg(topLeft.latitude())
                                              .arg(bottomRight.longitude())
                                              .arg(bottomRight.latitude());
    QFile f;
    QDir dir;
    dir.mkpath(m_VACDirectory);
    if (!raster.save(newFileName))
    {
        return tr("Import failed. Unable to write raster data to file %1.").arg(newFileName);
    }
    auto* downloadable = new DataManagement::Downloadable_SingleFile({}, newFileName, bbox, this);
    downloadable->setObjectName(newName);
    connect(downloadable, &DataManagement::Downloadable_Abstract::hasFileChanged, downloadable, &QObject::deleteLater);
    m_VAC.add(downloadable);

    return {};
}


void DataManagement::DataManager::onItemFileChanged()
{
    auto items = m_items.downloadables();
    foreach (auto geoMapPtrX, items)
    {
        auto* geoMapPtr = qobject_cast<DataManagement::Downloadable_SingleFile*>(geoMapPtrX);
        if (geoMapPtr == nullptr)
        {
            continue;
        }
        if (geoMapPtr->url().isValid())
        {
            continue;
        }
        if (geoMapPtr->hasFile())
        {
            continue;
        }

        // Ok, we found an unsupported map without local file. Let's get rid of
        // that.
        m_items.remove(geoMapPtr);
        delete geoMapPtr;
        QTimer::singleShot(100ms, this, &DataManagement::DataManager::updateDataItemListAndWhatsNew);
    }
}


auto DataManagement::DataManager::createOrRecycleItem(const QUrl& url, const QString& localFileName, const QGeoRectangle& bBox) -> DataManagement::Downloadable_SingleFile*
{
    // If a data item with the given local file name and the given URL already exists,
    // update that remoteFileDate and remoteFileSize of that element, annd delete its
    // entry in oldMaps
    foreach (auto mapPtrX, m_items.downloadables())
    {
        auto* mapPtr = qobject_cast<DataManagement::Downloadable_SingleFile*>(mapPtrX);
        if (mapPtr == nullptr)
        {
            continue;
        }
        if ((mapPtr->fileName() == localFileName) && (mapPtr->url() == url))
        {
            return mapPtr;
        }
    }

    // Construct a new downloadable object and add to appropriate groups
    auto* downloadable = new DataManagement::Downloadable_SingleFile(url, localFileName, bBox, this);
    downloadable->setObjectName(localFileName.section(QStringLiteral("/"), -1, -1).section(QStringLiteral("."), 0, -2));
    if (localFileName.endsWith(u"geojson"_qs) ||
            localFileName.endsWith(u"mbtiles"_qs) ||
            localFileName.endsWith(u"raster"_qs) ||
            localFileName.endsWith(u"terrain"_qs))
    {
        if (url.isValid())
        {
            downloadable->setSection(url.path().section(QStringLiteral("/"), -2, -2));
        }
        else
        {
            // The noops tag "<a name>" guarantees that this section will come first alphabetically
            downloadable->setSection("<a name>"+tr("Manually Imported"));
        }

        bool hasMapSet = false;
        foreach(auto mapSetX, m_mapSets.downloadables())
        {
            auto* mapSet = qobject_cast<DataManagement::Downloadable_MultiFile*>(mapSetX);
            if (mapSet == nullptr)
            {
                continue;
            }
            if ((mapSet->objectName() == downloadable->objectName()) && (mapSet->section() == downloadable->section()))
            {
                mapSet->add(downloadable);
                hasMapSet = true;
                break;
            }
        }
        if (!hasMapSet)
        {
            auto* newMapSet = new DataManagement::Downloadable_MultiFile(Downloadable_MultiFile::MultiUpdate, this);
            newMapSet->add(downloadable);
            m_mapSets.add(newMapSet);
        }
    }

    m_items.add(downloadable);
    if (localFileName.endsWith(u"terrain"_qs))
    {
        m_terrainMaps.add(downloadable);
    }
    if (localFileName.endsWith(u"geojson"_qs))
    {
        m_aviationMaps.add(downloadable);
    }
    if (localFileName.endsWith(u"raster"_qs))
    {
        m_baseMapsRaster.add(downloadable);
        m_baseMaps.add(downloadable);
    }
    if (localFileName.endsWith(u"mbtiles"_qs))
    {
        m_baseMapsVector.add(downloadable);
        m_baseMaps.add(downloadable);
    }
    if (localFileName.endsWith(u"txt"_qs))
    {
        m_databases.add(downloadable);
    }
    return downloadable;
}


void DataManagement::DataManager::updateDataItemListAndWhatsNew()
{
    if (!m_mapList.hasFile())
    {
        return;
    }

    // Get List of file in the directory
    QList<QString> files;
    QDirIterator fileIterator(m_dataDirectory, QDir::Files, QDirIterator::Subdirectories);
    while (fileIterator.hasNext())
    {
        fileIterator.next();
        files.append(fileIterator.filePath());
    }

    // List of maps as we have them now
    auto oldMaps = m_items.downloadables();

    // To begin, we handle the maps described in the maps.json file. If these
    // maps were already present in the old list, we re-use them. Otherwise, we
    // create new Downloadable objects.
    QJsonParseError parseError{};
    auto doc = QJsonDocument::fromJson(m_mapList.fileContent(), &parseError);
    if (parseError.error != QJsonParseError::NoError)
    {
        return;
    }

    auto top = doc.object();

    // Prepare strings to check if the present version
    auto minVersionString = top.value(QStringLiteral("minAppVersion")).toString();
    QString currentVersionString(QStringLiteral(PROJECT_VERSION));
    { // Ensure that strings have the format xx.yy.zz
        if ((minVersionString.size() >= 2) && (minVersionString[1] == '.'))
        {
            minVersionString.prepend('0');
        }
        if ((minVersionString.size() >= 5) && (minVersionString[4] == '.'))
        {
            minVersionString.insert(3, '0');
        }
        if (minVersionString.size() < 8)
        {
            minVersionString.insert(7, '0');
        }
        if (currentVersionString[1] == '.')
        {
            currentVersionString.prepend('0');
        }
        if (currentVersionString[4] == '.')
        {
            currentVersionString.insert(3, '0');
        }
        if (currentVersionString.size() < 8)
        {
            currentVersionString.insert(7, '0');
        }
    }

    if (minVersionString > currentVersionString)
    {
        if (!m_appUpdateRequired)
        {
            m_appUpdateRequired = true;
            emit appUpdateRequiredChanged();
        }
    }
    else
    {
        if (m_appUpdateRequired)
        {
            m_appUpdateRequired = false;
            emit appUpdateRequiredChanged();
        }

        auto FAA_ID = top.value(QStringLiteral("FAA_ID")).toString();
        auto FAA_KEY = top.value(QStringLiteral("FAA_KEY")).toString();
        if (!FAA_ID.isEmpty() && !FAA_KEY.isEmpty())
        {
            globalSettings()->setFAAData(FAA_ID, FAA_KEY);
        }

        auto baseURL = top.value(QStringLiteral("url")).toString();
        foreach (auto map, top.value(QStringLiteral("maps")).toArray())
        {
            auto obj = map.toObject();
            auto mapFileName = obj.value(QStringLiteral("path")).toString();
            auto localFileName = m_dataDirectory + "/" + mapFileName;
            auto mapUrlName = baseURL + "/" + obj.value(QStringLiteral("path")).toString();
            QUrl mapUrl(mapUrlName);
            auto fileModificationDateTime = QDateTime::fromString(obj.value(QStringLiteral("time")).toString(), QStringLiteral("yyyyMMdd"));
            qint64 fileSize = qRound64(obj.value(QStringLiteral("size")).toDouble());


            QGeoRectangle bbox;
            if (obj.contains(u"bbox"_qs))
            {
                auto bboxData = obj.value(u"bbox"_qs).toArray();
                auto left = bboxData.at(0).toDouble();
                auto bottom = bboxData.at(1).toDouble();

                auto right = bboxData.at(2).toDouble();
                auto top = bboxData.at(3).toDouble();
                bbox.setTopLeft( {top, left} );
                bbox.setBottomRight( {bottom, right} );
            }

            auto* downloadable = createOrRecycleItem(mapUrl, localFileName, bbox);
            oldMaps.removeAll(downloadable);
            downloadable->setRemoteFileDate(fileModificationDateTime);
            downloadable->setRemoteFileSize(fileSize);

            files.removeAll(localFileName);
        }
    }

    // Next, we create or recycle items for all files that that we have found in the directory.
    foreach (auto localFileName, files)
    {
        auto *downloadable = createOrRecycleItem(QUrl(), localFileName, {});
        oldMaps.removeAll(downloadable);
        downloadable->setObjectName(localFileName.section(QStringLiteral("/"), -1, -1));
    }
    qDeleteAll(oldMaps);

    // Delete empty map sets
    QVector<DataManagement::Downloadable_MultiFile*> dump;
    foreach (auto mapSetX, m_mapSets.downloadables())
    {
        auto* mapSet = qobject_cast<DataManagement::Downloadable_MultiFile*>(mapSetX);
        if (mapSet == nullptr)
        {
            continue;
        }
        if (mapSet->downloadables().isEmpty())
        {
            dump << mapSet;
        }

    }
    foreach(auto mapSet, dump)
    {
        m_mapSets.remove(mapSet);
    }

    // Update the whatsNew property
    auto newWhatsNew = top.value(QStringLiteral("whatsNew")).toString();
    if (!newWhatsNew.isEmpty() && (newWhatsNew != m_whatsNew))
    {
        m_whatsNew = newWhatsNew;
        emit whatsNewChanged();
    }
}<|MERGE_RESOLUTION|>--- conflicted
+++ resolved
@@ -71,11 +71,7 @@
 
     // Setup approach charts
     QStringList filesToDelete;
-<<<<<<< HEAD
     QDirIterator fileIterator(m_vacDirectory, QDir::Files);
-=======
-    QDirIterator fileIterator(m_VACDirectory, QDir::Files);
->>>>>>> 3caffabc
     while (fileIterator.hasNext())
     {
         fileIterator.next();
@@ -277,7 +273,7 @@
         }
     }
 
-    auto newFileName = m_VACDirectory+ u"/%1-geo_%2_%3_%4_%5.png"_qs
+    auto newFileName = m_vacDirectory+ u"/%1-geo_%2_%3_%4_%5.png"_qs
                                               .arg(newName)
                                               .arg(topLeft.longitude())
                                               .arg(topLeft.latitude())
@@ -285,7 +281,7 @@
                                               .arg(bottomRight.latitude());
     QFile f;
     QDir dir;
-    dir.mkpath(m_VACDirectory);
+    dir.mkpath(m_vacDirectory);
     if (!raster.save(newFileName))
     {
         return tr("Import failed. Unable to write raster data to file %1.").arg(newFileName);
