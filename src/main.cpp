/***************************************************************************
 *   Copyright (C) 2019-2021 by Stefan Kebekus                             *
 *   stefan.kebekus@gmail.com                                              *
 *                                                                         *
 *   This program is free software; you can redistribute it and/or modify  *
 *   it under the terms of the GNU General Public License as published by  *
 *   the Free Software Foundation; either version 3 of the License, or     *
 *   (at your option) any later version.                                   *
 *                                                                         *
 *   This program is distributed in the hope that it will be useful,       *
 *   but WITHOUT ANY WARRANTY; without even the implied warranty of        *
 *   MERCHANTABILITY or FITNESS FOR A PARTICULAR PURPOSE.  See the         *
 *   GNU General Public License for more details.                          *
 *                                                                         *
 *   You should have received a copy of the GNU General Public License     *
 *   along with this program; if not, write to the                         *
 *   Free Software Foundation, Inc.,                                       *
 *   59 Temple Place - Suite 330, Boston, MA  02111-1307, USA.             *
 ***************************************************************************/

#include <QCommandLineParser>
#include <QFile>
#include <QGuiApplication>
#include <QIcon>
#include <QLibraryInfo>
#include <QQmlApplicationEngine>
#include <QQmlContext>
#include <QQmlProperty>
#include <QQuickItem>
#include <QSettings>
#include <QTranslator>
#include <QtWebView/QtWebView>

#if !defined(Q_OS_ANDROID)
#include <QApplication>
#include <kdsingleapplication.h>
#endif

#include "DemoRunner.h"
#include "GlobalObject.h"
#include "Librarian.h"
#include "MobileAdaptor.h"
#include "Settings.h"
#include "dataManagement/DataManager.h"
#include "dataManagement/SSLErrorHandler.h"
#include "geomaps/Airspace.h"
#include "geomaps/GeoMapProvider.h"
#include "navigation/Aircraft.h"
#include "navigation/Clock.h"
#include "navigation/Navigator.h"
#include "platform/Notifier.h"
#include "positioning/PositionProvider.h"
#include "traffic/PasswordDB.h"
#include "traffic/TrafficDataProvider.h"
#include "traffic/TrafficFactor_WithPosition.h"
#include "ui/ScaleQuickItem.h"
#include "units/Angle.h"
#include "units/Distance.h"
#include "units/Speed.h"
#include "units/Time.h"
#include "units/Volume.h"
#include "units/VolumeFlow.h"
#include "weather/WeatherDataProvider.h"
#include "weather/Wind.h"
#include <chrono>

using namespace std::chrono_literals;

auto main(int argc, char *argv[]) -> int
{
    // It seems that MapBoxGL does not work well with threaded rendering, so we disallow that.
    qputenv("QSG_RENDER_LOOP", "basic");

    // Register types
    qRegisterMetaType<Units::Angle>();
    qRegisterMetaType<Units::Distance>();
    qRegisterMetaType<Units::Speed>();
    qRegisterMetaType<Units::Time>();
    qRegisterMetaType<Units::Volume>();
    qRegisterMetaType<Units::VolumeFlow>();
    qRegisterMetaType<GeoMaps::Airspace>();
    qRegisterMetaType<GeoMaps::Waypoint>();
    qRegisterMetaType<Positioning::PositionInfo>();
    qRegisterMetaType<Traffic::Warning>();

    qRegisterMetaType<MobileAdaptor::FileFunction>("MobileAdaptor::FileFunction");
    qRegisterMetaType<Platform::Notifier::Notifications>("Platform::Notifier::Notifications");
    qmlRegisterUncreatableType<DemoRunner>("enroute", 1, 0, "DemoRunner", "DemoRunner objects cannot be created in QML");
    qmlRegisterType<Navigation::Aircraft>("enroute", 1, 0, "Aircraft");
    qmlRegisterType<Navigation::Clock>("enroute", 1, 0, "Clock");
    qmlRegisterUncreatableType<DataManagement::SSLErrorHandler>("enroute", 1, 0, "SSLErrorHandler", "SSLErrorHandler objects cannot be created in QML");
    qmlRegisterType<DataManagement::DownloadableGroup>("enroute", 1, 0, "DownloadableGroup");
    qmlRegisterType<DataManagement::DownloadableGroupWatcher>("enroute", 1, 0, "DownloadableGroupWatcher");
    qmlRegisterUncreatableType<Librarian>("enroute", 1, 0, "Librarian", "Librarian objects cannot be created in QML");
    qmlRegisterUncreatableType<GeoMaps::GeoMapProvider>("enroute", 1, 0, "GeoMapProvider", "GeoMapProvider objects cannot be created in QML");
    qmlRegisterUncreatableType<DataManagement::DataManager>("enroute", 1, 0, "DataManager", "DataManager objects cannot be created in QML");
    qmlRegisterType<Settings>("enroute", 1, 0, "GlobalSettings");
    qmlRegisterUncreatableType<MobileAdaptor>("enroute", 1, 0, "MobileAdaptor", "MobileAdaptor objects cannot be created in QML");
    qmlRegisterUncreatableType<Navigation::Navigator>("enroute", 1, 0, "Navigator", "Navigator objects cannot be created in QML");
    qmlRegisterUncreatableType<Traffic::PasswordDB>("enroute", 1, 0, "PasswordDB", "PasswordDB objects cannot be created in QML");
    qmlRegisterUncreatableType<Traffic::TrafficDataProvider>("enroute", 1, 0, "TrafficDataProvider", "TrafficDataProvider objects cannot be created in QML");
    qmlRegisterUncreatableType<Platform::Notifier>("enroute", 1, 0, "Notifier", "Notifier objects cannot be created in QML");
    qmlRegisterUncreatableType<Positioning::PositionProvider>("enroute", 1, 0, "PositionProvider", "PositionProvider objects cannot be created in QML");
    qmlRegisterUncreatableType<Traffic::TrafficFactor_WithPosition>("enroute", 1, 0, "TrafficFactor_WithPosition", "TrafficFactor_WithPosition objects cannot be created in QML");
    qmlRegisterType<Ui::ScaleQuickItem>("enroute", 1, 0, "Scale");
    qmlRegisterUncreatableType<Weather::WeatherDataProvider>("enroute", 1, 0, "WeatherProvider", "Weather::WeatherProvider objects cannot be created in QML");
    qmlRegisterType<Weather::Station>("enroute", 1, 0, "WeatherStation");

    // Initialize web view on platforms where we use it
    QtWebView::initialize();

    // Set up application
    QCoreApplication::setAttribute(Qt::AA_EnableHighDpiScaling);
#if defined(Q_OS_ANDROID)
    QGuiApplication app(argc, argv);
#else
    QApplication app(argc, argv);
#endif
    QCoreApplication::setOrganizationName("Akaflieg Freiburg");
    QCoreApplication::setOrganizationDomain("akaflieg_freiburg.de");
    QCoreApplication::setApplicationName("enroute flight navigation");
    QCoreApplication::setApplicationVersion(PROJECT_VERSION);
    QGuiApplication::setWindowIcon(QIcon(":/icons/appIcon.png"));
#if defined(Q_OS_LINUX) && !defined(Q_OS_ANDROID)
    QGuiApplication::setDesktopFileName("de.akaflieg_freiburg.enroute");
#endif

    // Workaround for crappy Hauwei devices.
    //
    // On Huawei devices, set the environment variable "QT_ANDROID_NO_EXIT_CALL", which
    // prevents an exit() call, and thereby prevents a crash on these devices.
    if (MobileAdaptor::manufacturer() == "HUAWEI") {
<<<<<<< HEAD
        qWarning() << "ENROUTE set env variable";
=======
>>>>>>> 31b9a172
        qputenv("QT_ANDROID_NO_EXIT_CALL", "1");
    }

    // Command line parsing
    QCommandLineParser parser;
    parser.setApplicationDescription(QCoreApplication::translate("main", "Enroute Flight Navigation is a free nagivation app for VFR pilots,\ndeveloped as a project of Akaflieg Freiburg."));
    parser.addHelpOption();
    parser.addVersionOption();
    QCommandLineOption screenshotOption("s", QCoreApplication::translate("main", "Run simulator and generate screenshots for manual"));
    parser.addOption(screenshotOption);
    parser.addPositionalArgument("[fileName]", QCoreApplication::translate("main", "File to import."));
    parser.process(app);
    auto positionalArguments = parser.positionalArguments();
    if (positionalArguments.length() > 1) {
        parser.showHelp();
    }

#if !defined(Q_OS_ANDROID)
    // Single application on desktops
    KDSingleApplication kdsingleapp;
    if (!kdsingleapp.isPrimaryInstance()) {
        if (positionalArguments.length() > 0) {
            kdsingleapp.sendMessage(positionalArguments[0].toUtf8());
        } else {
            kdsingleapp.sendMessage(QByteArray());
        }
        return 0;
    }
#endif

    // Create mobile platform adaptor. We do this before creating the application engine because this also asks for permissions
    if (positionalArguments.length() == 1) {
        GlobalObject::mobileAdaptor()->processFileOpenRequest(positionalArguments[0]);
    }
    QTimer::singleShot(4s, GlobalObject::mobileAdaptor(), &MobileAdaptor::hideSplashScreen);
#if !defined(Q_OS_ANDROID)
    QObject::connect(&kdsingleapp, SIGNAL(messageReceived(QByteArray)), GlobalObject::mobileAdaptor(), SLOT(processFileOpenRequest(QByteArray)));
#endif

    /*
     * Set up ApplicationEngine for QML
     */
    QQmlApplicationEngine engine;
    engine.rootContext()->setContextProperty("angle", QVariant::fromValue(Units::Angle()) );
    engine.rootContext()->setContextProperty("manual_location", MANUAL_LOCATION );
    engine.rootContext()->setContextProperty("global", new GlobalObject(&engine) );
    engine.rootContext()->setContextProperty("speed", QVariant::fromValue(Units::Speed()) );
    engine.load(QUrl(QStringLiteral("qrc:/qml/main.qml")));

    if (parser.isSet(screenshotOption)) {
        GlobalObject::demoRunner()->setEngine(&engine);
        QTimer::singleShot(1s, GlobalObject::demoRunner(), &DemoRunner::run);
    }

    // Load GUI and enter event loop
    return QGuiApplication::exec();
}<|MERGE_RESOLUTION|>--- conflicted
+++ resolved
@@ -130,10 +130,6 @@
     // On Huawei devices, set the environment variable "QT_ANDROID_NO_EXIT_CALL", which
     // prevents an exit() call, and thereby prevents a crash on these devices.
     if (MobileAdaptor::manufacturer() == "HUAWEI") {
-<<<<<<< HEAD
-        qWarning() << "ENROUTE set env variable";
-=======
->>>>>>> 31b9a172
         qputenv("QT_ANDROID_NO_EXIT_CALL", "1");
     }
 
