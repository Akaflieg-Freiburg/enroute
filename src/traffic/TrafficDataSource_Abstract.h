/***************************************************************************
 *   Copyright (C) 2021-2025 by Stefan Kebekus                             *
 *   stefan.kebekus@gmail.com                                              *
 *                                                                         *
 *   This program is free software; you can redistribute it and/or modify  *
 *   it under the terms of the GNU General Public License as published by  *
 *   the Free Software Foundation; either version 3 of the License, or     *
 *   (at your option) any later version.                                   *
 *                                                                         *
 *   This program is distributed in the hope that it will be useful,       *
 *   but WITHOUT ANY WARRANTY; without even the implied warranty of        *
 *   MERCHANTABILITY or FITNESS FOR A PARTICULAR PURPOSE.  See the         *
 *   GNU General Public License for more details.                          *
 *                                                                         *
 *   You should have received a copy of the GNU General Public License     *
 *   along with this program; if not, write to the                         *
 *   Free Software Foundation, Inc.,                                       *
 *   59 Temple Place - Suite 330, Boston, MA  02111-1307, USA.             *
 ***************************************************************************/

#pragma once

#include <QProperty>

#include "positioning/PositionInfo.h"
#include "traffic/ConnectionInfo.h"
#include "traffic/TrafficFactor_DistanceOnly.h"
#include "traffic/TrafficFactor_WithPosition.h"
#include "traffic/Warning.h"


namespace Traffic {

/*! \brief Base class for all traffic receiver data sources
 *
 *  This is an abstract base class for all classes that connect to a traffic
 *  receiver.  In addition to the properties listed below, the class also emits
 *  imporant data via the signals barometricAltitudeUpdated,
 *  factorWithoutPosition, factorWithPosition and warning. It contains methods
 *  to interpret FLARM and GDL90 data streams.
 */
class TrafficDataSource_Abstract : public QObject {
    Q_OBJECT

public:
    /*! \brief Default constructor
     *
     * @param isCanonical Intializer for property canonical
     *
     * @param parent The standard QObject parent pointer
     */
    TrafficDataSource_Abstract(bool isCanonical, QObject* parent);

    // Standard destructor
    ~TrafficDataSource_Abstract() override = default;



    //
    // Properties
    //

    /*! \brief Canonicity
     *
     *  This property contains 'true' if the connection is a canonical connection
     *  that cannot be deleted.
     */
    Q_PROPERTY(bool canonical READ canonical CONSTANT)

    /*! \brief Connectivity status
     *
     *  This property contains a human-readable, translated string that
     *  describes if the class has established a connection to a traffic
     *  receiver. A typical string could be "Bound to an address and port, but
     *  not connected yet.".  Subclasses shall use the setter function to set
     *  the property content.
     *
     *  The setter method is protected and can be used by subclasses to update
     *  the property content.
     */
    Q_PROPERTY(QString connectivityStatus READ connectivityStatus WRITE setConnectivityStatus NOTIFY connectivityStatusChanged)

    /*! \brief Connection Info
     *
     *  This property contains a connection info that can be used to save
     *  and restore this connection.
     */
    Q_PROPERTY(Traffic::ConnectionInfo connectionInfo READ connectionInfo CONSTANT)

    /*! \brief Data format
     *
     *  This property contains a string of the form "FLARM/NMEA" or "GDL90 · XGPS".
     */
    Q_PROPERTY(QString dataFormat READ dataFormat CONSTANT)

    /*! \brief String describing the last socket error
     *
     *  This property holds a translated, human-readable string that describes
     *  the last error, or an empty string when there is not error.  The string
     *  is cleared when a new connection attempt is started.
     */
    Q_PROPERTY(QString errorString READ errorString WRITE setErrorString NOTIFY errorStringChanged)

    /*! \brief Icon that can be used to represent the connection in a GUI */
    Q_PROPERTY(QString icon READ icon CONSTANT)

    /*! \brief Pressure altitude
     *
     *  This property holds information about the pressure altitude, that is,
     *  the altitude that you would read off your altimeter if the altimeter is
     *  set to 1013.2 hPa. To ensure that the data is up-to-date, the position
     *  information will be set to "invalid" when no data has arrived for more
     *  than the time specified in PositionInfo::lifetime.
     */
    Q_PROPERTY(Units::Distance pressureAltitude READ pressureAltitude BINDABLE bindablePressureAltitude)

    /*! \brief Heartbeat indicator
     *
     *  When active, traffic receivers send regular heartbeat messages. These
     *  can be used to verify that the connection to the receiver works, even in
     *  times when no traffic is reported. This property indicates if the class
     *  receives heartbeat messages from at least one of the known receivers.
     *
     *  The setter and resetter methods are protected and can be used by
     *  subclasses to update the property content.
     */
    Q_PROPERTY(bool receivingHeartbeat READ receivingHeartbeat BINDABLE bindableReceivingHeartbeat WRITE setReceivingHeartbeat RESET resetReceivingHeartbeat NOTIFY receivingHeartbeatChanged)

    /*! \brief Source name
     *
     *  This property contains a short, human-readable and translated
     *  description of the source. A typical string is "TCP connection to
     *  132.168.1.1 port 2000".
     */
    Q_PROPERTY(QString sourceName READ sourceName CONSTANT)

    /*! \brief String describing the last traffic data receiver runtime error
     *
     *  This property holds a translated, human-readable string that describes
     *  the last error reported by the traffic receiver, or an empty string when
     *  there is not error.  The string is cleared when a new connection attempt
     *  is started.
     */
    Q_PROPERTY(QString trafficReceiverRuntimeError READ trafficReceiverRuntimeError WRITE setTrafficReceiverRuntimeError NOTIFY trafficReceiverRuntimeErrorChanged)

    /*! \brief String describing the last traffic data receiver self-test error
     *
     *  This property holds a translated, human-readable string that describes
     *  the last error reported by the traffic receiver self-test, or an empty
     *  string when there is not error.  The string is cleared when a new
     *  connection attempt is started.
     */
    Q_PROPERTY(QString trafficReceiverSelfTestError READ trafficReceiverSelfTestError WRITE setTrafficReceiverSelfTestError NOTIFY trafficReceiverSelfTestErrorChanged)



    //
    // Getter methods
    //

    /*! \brief Getter function for the property with the same name
     *
     * @returns Property canonical
     */
    [[nodiscard]] bool canonical() const
    {
        return m_canonical;
    }

    /*! \brief Getter function for the property with the same name
     *
     * @returns Property connectionInfo
     */
    [[nodiscard]] virtual Traffic::ConnectionInfo connectionInfo() const { return {}; }

    /*! \brief Getter function for the property with the same name
     *
     * @returns Property connectivityStatus
     */
    [[nodiscard]] QString connectivityStatus() const
    {
        return m_connectivityStatus;
    }

    /*! \brief Getter function for the property with the same name
     *
     * @returns Property dataFormat
     */
    [[nodiscard]] virtual QString dataFormat() const = 0;

    /*! \brief Getter function for the property with the same name
     *
     * @returns Property errorString
     */
    [[nodiscard]] QString errorString() const
    {
        return m_errorString;
    }

    /*! \brief Getter function for the property with the same name
     *
     * @returns Property icon
     */
    [[nodiscard]] virtual QString icon() const = 0;

    /*! \brief Getter method for property with the same name
     *
     *  @returns Property pressureAltitude
     */
    [[nodiscard]] Units::Distance pressureAltitude() const {return m_pressureAltitude.value();}

    /*! \brief Getter method for property with the same name
     *
     *  @returns Property pressureAltitude
     */
    [[nodiscard]] QBindable<Units::Distance> bindablePressureAltitude() const
    {
        return &m_pressureAltitude;
    }

    /*! \brief Getter function for the property with the same name
     *
     * @returns Property receivingHeartbeat
     */
    [[nodiscard]] bool receivingHeartbeat() const
    {
        return m_receivingHeartbeat.value();
    }

    /*! \brief Getter function for the property with the same name
     *
     * @returns Property receivingHeartbeat
     */
    [[nodiscard]] QBindable<bool> bindableReceivingHeartbeat() const
    {
        return &m_receivingHeartbeat;
    }

    /*! \brief Getter function for the property with the same name
     *
     * @returns Property sourceName
     */
    [[nodiscard]] virtual QString sourceName() const = 0;

    /*! \brief Getter function for the property with the same name
     *
     * @returns Property errorString
     */
    [[nodiscard]] QString trafficReceiverRuntimeError() const
    {
        return m_trafficReceiverRuntimeError;
    }

    /*! \brief Getter function for the property with the same name
     *
     * @returns Property errorString
     */
    [[nodiscard]] QString trafficReceiverSelfTestError() const
    {
        return m_trafficReceiverSelfTestError;
    }


signals:
    /*! \brief Notifier signal */
    void connectivityStatusChanged(QString newStatus);

    /*! \brief Notifier signal */
    void errorStringChanged(QString newError);

    /*! \brief Traffic factor without position
     *
     *  This signal is emitted when the traffic receiver informs this class
     *  about traffic whose position is not known.
     *
     *  \param factor Traffic factor.
     */
    void factorWithoutPosition(const Traffic::TrafficFactor_DistanceOnly &factor);

    /*! \brief Traffic factor with position
     *
     *  This signal is emitted when the traffic receiver informs this class
     *  about traffic whose position is known.
     *
     *  \param factor Traffic factor.
     */
    void factorWithPosition(const Traffic::TrafficFactor_WithPosition& factor);

    /* \brief Password request
     *
     *  This signal is emitted whenever the traffic receiver asks for a
     *  password. Note that this is not the WiFi-Password.
     *
     *  @param SSID Name of the WiFi network that is currently in use.
     */
    void passwordRequest(const QString& SSID);

    /* \brief Password storage request
     *
     *  This signal is emitted whenever the traffic receiver has successfully
     *  connected using a password that was not yet in the database.
     *
     *  @param SSID Name of the WiFi network that is was used in use.
     */
    void passwordStorageRequest(const QString& SSID, const QString& password);

    /*! \brief Position info
     *
     *  If this class received position information from a connected traffic
     *  receiver, this information is emitted here.
     */
    void positionUpdated(Positioning::PositionInfo pInfo);

    /*! \brief Notifier signal */
    void receivingHeartbeatChanged(bool);

    /*! \brief Notifier signal */
    void trafficReceiverRuntimeErrorChanged();

    /*! \brief Notifier signal */
    void trafficReceiverSelfTestErrorChanged();

    /*! \brief Traffic receiver hardware version
     *
     *  If this class receives information about the hardware version of a
     *  connected traffic receiver, this information is emitted here.
     *
     *  @param result String that identifies the hardware version
     */
    void trafficReceiverHwVersion(QString result);

    /*! \brief Traffic receiver obstacle database version
     *
     *  If this class receives information about the obstacle database version
     *  of a connected traffic receiver, this information is emitted here.
     *
     *  @param result String that identifies the obstacle database version
     */
    void trafficReceiverObVersion(QString result);

    /*! \brief Traffic receiver software version
     *
     *  If this class receives information about the software version of a
     *  connected traffic receiver, this information is emitted here.
     *
     *  @param result String that identifies the software version
     */
    void trafficReceiverSwVersion(QString result);

    /*! \brief Traffic warning
     *
     *  This signal is emitted when the traffic receiver issues a traffic
     *  warning. An invalid warning (i.e. a warning with alarm level = -1) is
     *  emitted to indicate that the last warning is no longer active and should
     *  be disregarded.
     *
     *  \param warning Traffic warning.
     */
    void warning(const Traffic::Warning& warning);

public slots:
    /*! \brief Start attempt to connect to traffic receiver
     *
     *  If this class is connected to a traffic receiver, this method does
     *  nothing.  Otherwise, it stops any ongoing connection attempt and starts
     *  a new attempt to connect to a potential receiver.
     */
    virtual void connectToTrafficReceiver() = 0;

    /*! \brief Disconnect from traffic receiver
     *
     *  This method stops any ongoing connection or connection attempt. This
     *  method will not reset the property errorString, so that the error
     *  remains visible even after the class has been disconnected from the
     *  traffic receiver.
     */
    virtual void disconnectFromTrafficReceiver() = 0;

    /*! \brief Set password
     *
     *  If the implementation of the traffic data source supports passwords,
     *  this method checks if the traffic data source is waiting for a password
     *  with key SSID. If so, it will send the password to the traffic data
     *  receiver. If the implementation of the traffic data source does not
     *  support passwords, this method does nothing.
     */
    virtual void setPassword(const QString& SSID, const QString& password)
    {
        Q_UNUSED(SSID)
        Q_UNUSED(password)
    }

protected:
    /*! \brief Process FLARM/NMEA data
     *
     *  This method handles FLARM/NMEA data. It collects data until a full FLARM/NMEA sentence is found
     *  and then calls processFLARMSentence() to handle that sentence.
     *
     *  @param data A QString containing FLARM/NMEA data.
     */
    void processFLARMData(const QString& data);

    /*! \brief Process one GDL90 message
     *
     *  This method expects exactly one GDL90 message, including starting and
     *  trailing 0x7e bytes.  The method interprets the string and updates the
     *  properties and emits signals as appropriate. Invalid messages are
     *  silently ignored.
     *
     *  @param message A QByteArray containing a GDL90 message.
     */
    void processGDLMessage(const QByteArray& message);

    /*! \brief Process one XGPS string
     *
     *  This method expects exactly XGPS/XTRAFFIC string, as specified in
     *
     *  https://www.foreflight.com/support/network-gps/
     *
     *  The method interprets the string and updates the properties and emits
     *  signals as appropriate. Invalid messages are silently ignored.
     *
     *  @param data A QByteArray containing an XGPS string.
     */
    void processXGPSString(const QByteArray& data);

    /*! \brief Resetter method for the property with the same name
     *
     *  This is equivalent to calling setReceivingHeartbeat(false)
     */
    void resetReceivingHeartbeat();

    /*! \brief Setter function for the property with the same name
     *
     *  @param newConnectivityStatus Property connectivityStatus
     */
    void setConnectivityStatus(const QString& newConnectivityStatus);

    /*! \brief Setter function for the property with the same name
     *
     *  @param newErrorString Property errorString
     */
    void setErrorString(const QString& newErrorString = QString());

    /*! \brief Setter function for the property with the same name
     *
     *  This method must be used by child classes to update the pressure altitude
     *  The class uses a timer internally to reset the position info to "invalid"
     *  after the time specified in PositionInfo::lifetime seconds.
     *
     *  @param newPressureAltitude Pressure Altitude
     */
    void setPressureAltitude(Units::Distance newPressureAltitude);

    /*! \brief Setter method for the property with the same name
     *
     *  When set to 'true' a timer is stated that will automatically reset the
     *  property to 'false' after 5 seconds of inactivity.
     *
     *  @param newReceivingHeartbeat Property receivingHeartbeat
     */
    void setReceivingHeartbeat(bool newReceivingHeartbeat);

    /*! \brief Setter function for the property with the same name
     *
     *  @param newErrorString Property errorString
     */
    void setTrafficReceiverRuntimeError(const QString& newErrorString);

    /*! \brief Setter function for the property with the same name
     *
     *  @param newErrorString Property errorString
     */
    void setTrafficReceiverSelfTestError(const QString& newErrorString);

private:
    Q_DISABLE_COPY_MOVE(TrafficDataSource_Abstract)

    /*  This method expects exactly one line containing a valid FLARM/NMEA
     *  sentence. This is a string typically looks like
     *  "$PFLAA,0,1587,1588,40,1,AA1237,225,,37,-1.6,1*7F".  The method
     *  interprets the string and updates the properties and emits signals as
     *  appropriate. Invalid strings are silently ignored.
     */
    void processFLARMSentence(const QString& sentence);
    // Methods interpreting specific FLARM/NMEA messages
    void processFLARMMessageGPGGA(const QStringList& arguments); // NMEA GPS 3D-fix data
    void processFLARMMessageGPRMC(const QStringList& arguments); // Recommended minimum specific GPS/Transit data
    void processFLARMMessagePFLAA(const QStringList& arguments); // Data on other proximate aircraft
    void processFLARMMessagePFLAE(const QStringList& arguments); // Self-test result and errors codes
    static void processFLARMMessagePFLAS(const QStringList& arguments); // Debug Information
    void processFLARMMessagePFLAU(const QStringList& arguments); // FLARM Heartbeat
    void processFLARMMessagePFLAV(const QStringList& arguments); // Version information
    void processFLARMMessagePGRMZ(const QStringList& arguments); // Garmin's barometric altitude
    static void processFLARMMessagePXCV(const QStringList& arguments); // XCVario
    QString m_FLARMDataBuffer;

    // Property caches
    bool m_canonical {false};
    QString m_connectivityStatus;
    QString m_errorString;
    QString m_trafficReceiverRuntimeError;
    QString m_trafficReceiverSelfTestError;

    // True altitude of own aircraft. We store these values because the
    // necessary information to compile a PositionInfo class does not always
    // come in one piece.  Whenever a valid altitude is set, the timer should be
    // started. The timer can then be used to check if the altitude information
    // is recent enough to be used. Whenever an invalid altitude is set, the
    // timer should be stopped.
    Units::Distance m_trueAltitude;
    Units::Distance m_trueAltitudeFOM; // Fig. of Merit
    QTimer m_trueAltitudeTimer;

    // Pressure altitude of own aircraft. The timer will reset the pressureAltitude
    // to an invalid value if no data is received for a while.
    QProperty<Units::Distance> m_pressureAltitude;
    QTimer m_pressureAltitudeTimer;

    // Heartbeat timer
    QTimer m_heartbeatTimer;
<<<<<<< HEAD
    bool m_hasHeartbeat {false};
    
protected:
=======
    Q_OBJECT_BINDABLE_PROPERTY_WITH_ARGS(Traffic::TrafficDataSource_Abstract, bool, m_receivingHeartbeat, false, &Traffic::TrafficDataSource_Abstract::receivingHeartbeatChanged);

>>>>>>> 1170be77
    // Targets
    Traffic::TrafficFactor_WithPosition m_factor;
    Traffic::TrafficFactor_DistanceOnly m_factorDistanceOnly;
};

} // namespace Traffic<|MERGE_RESOLUTION|>--- conflicted
+++ resolved
@@ -519,14 +519,8 @@
 
     // Heartbeat timer
     QTimer m_heartbeatTimer;
-<<<<<<< HEAD
-    bool m_hasHeartbeat {false};
-    
-protected:
-=======
     Q_OBJECT_BINDABLE_PROPERTY_WITH_ARGS(Traffic::TrafficDataSource_Abstract, bool, m_receivingHeartbeat, false, &Traffic::TrafficDataSource_Abstract::receivingHeartbeatChanged);
 
->>>>>>> 1170be77
     // Targets
     Traffic::TrafficFactor_WithPosition m_factor;
     Traffic::TrafficFactor_DistanceOnly m_factorDistanceOnly;
