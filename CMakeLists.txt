#
# Set up cmake
#

set(CMAKE_OSX_DEPLOYMENT_TARGET "14.0")
cmake_minimum_required(VERSION 3.19)
set(CMAKE_CXX_STANDARD 20)
set(CMAKE_CXX_STANDARD_REQUIRED ON)

include(ExternalProject)
option(QTDEPLOY "Generate and run Qt deployment scripts" OFF)


#
# Project data
#

project(enroute VERSION 2.32.0)
set(APP_ID de.akaflieg_freiburg.enroute)
set(DISPLAY_NAME "Enroute")
math(EXPR PROJECT_VERSION_CODE 10000*${PROJECT_VERSION_MAJOR}+100*${PROJECT_VERSION_MINOR}+${PROJECT_VERSION_PATCH})
add_compile_definitions(PROJECT_VERSION="${PROJECT_VERSION}")
message("CMAKE_OSX_DEPLOYMENT_TARGET: ${CMAKE_OSX_DEPLOYMENT_TARGET}")


#
# Installation
#

include(GNUInstallDirs)


#
# Qt Setup
#


find_package(Qt6 6.8 COMPONENTS Bluetooth Concurrent Core Core5Compat Gui HttpServer LinguistTools Location Positioning Quick QuickControls2 QuickWidgets Sql Svg TextToSpeech Widgets REQUIRED)
set(QT_VERSION ${Qt6Core_VERSION})

if(CMAKE_SYSTEM_NAME STREQUAL "Android")
    find_package(Qt6 6.8 COMPONENTS Sensors SerialPort WebView REQUIRED)
endif()

if (CMAKE_SYSTEM_NAME STREQUAL "Darwin")
    find_package(Qt6 6.8 COMPONENTS SerialPort WebView REQUIRED)
endif()

if(CMAKE_SYSTEM_NAME STREQUAL "iOS")
    find_package(Qt6 6.8 COMPONENTS Sensors WebView REQUIRED)
endif()

if (CMAKE_SYSTEM_NAME STREQUAL "Linux")
    find_package(Qt6 6.8 COMPONENTS DBus SerialPort Widgets REQUIRED)
    find_package(Qt6 6.8 COMPONENTS WebView)
endif()

<<<<<<< HEAD
if(${QT_VERSION} VERSION_GREATER_EQUAL "6.7.0")
    qt_standard_project_setup(I18N_TRANSLATED_LANGUAGES cz de es fr it pl)
else()
    qt_standard_project_setup()
endif()
=======
qt_standard_project_setup(I18N_TRANSLATED_LANGUAGES de es fr it pl)
>>>>>>> 15fbe06d

set(CMAKE_INCLUDE_CURRENT_DIR ON)
set(CMAKE_AUTOMOC ON)
set(CMAKE_AUTORCC ON)
set(CMAKE_AUTOUIC ON)
qt_policy(SET QTP0002 NEW)


#
# External Packages
#

find_package(libzip REQUIRED)
find_package(Git REQUIRED)
find_package(QMapLibre COMPONENTS Location REQUIRED)

if(IOS)
    set(PRODUCT_BUNDLE_IDENTIFIER de.akafliegfreiburg.enroute)
    set(CMAKE_XCODE_ATTRIBUTE_ASSETCATALOG_COMPILER_APPICON_NAME AppIcon)
    include(CMakeLists_ios.txt OPTIONAL)
endif()


#
# Find GIT repository data.
#

if (EXISTS ${CMAKE_SOURCE_DIR}/.git)
    # Get the current working branch
    execute_process(
        COMMAND git rev-parse --abbrev-ref HEAD
        WORKING_DIRECTORY ${CMAKE_SOURCE_DIR}
        OUTPUT_VARIABLE GIT_BRANCH
        OUTPUT_STRIP_TRAILING_WHITESPACE
        )
    message("Currently working with git branch ${GIT_BRANCH}")

    # Get the latest abbreviated commit hash of the working branch
    execute_process(
        COMMAND git log -1 --format=%h
        WORKING_DIRECTORY ${CMAKE_SOURCE_DIR}
        OUTPUT_VARIABLE GIT_COMMIT
        OUTPUT_STRIP_TRAILING_WHITESPACE
        )
    message("Currently working with git Commit ${GIT_COMMIT}")

    # Get the latest commit date of the working branch
    execute_process(
        COMMAND git log -1 --format=%as
        WORKING_DIRECTORY ${CMAKE_SOURCE_DIR}
        OUTPUT_VARIABLE GIT_DATE
        OUTPUT_STRIP_TRAILING_WHITESPACE
        )
    message("Currently working with git commit from ${GIT_DATE}")
else()
    message("Not working from a GIT directory")
    set(GIT_BRANCH "")
    set(GIT_COMMIT "")
    set(GIT_DATE "")
endif()
add_compile_definitions(GIT_COMMIT="${GIT_COMMIT}")


#
# Subdirectories
#

add_subdirectory(3rdParty)
add_subdirectory(generatedSources)
add_subdirectory(metadata)
add_subdirectory(packaging)
add_subdirectory(src)<|MERGE_RESOLUTION|>--- conflicted
+++ resolved
@@ -55,15 +55,7 @@
     find_package(Qt6 6.8 COMPONENTS WebView)
 endif()
 
-<<<<<<< HEAD
-if(${QT_VERSION} VERSION_GREATER_EQUAL "6.7.0")
-    qt_standard_project_setup(I18N_TRANSLATED_LANGUAGES cz de es fr it pl)
-else()
-    qt_standard_project_setup()
-endif()
-=======
-qt_standard_project_setup(I18N_TRANSLATED_LANGUAGES de es fr it pl)
->>>>>>> 15fbe06d
+qt_standard_project_setup(I18N_TRANSLATED_LANGUAGES cs de es fr it pl)
 
 set(CMAKE_INCLUDE_CURRENT_DIR ON)
 set(CMAKE_AUTOMOC ON)
