/***************************************************************************
 *   Copyright (C) 2021-2022 by Stefan Kebekus                             *
 *   stefan.kebekus@gmail.com                                              *
 *                                                                         *
 *   This program is free software; you can redistribute it and/or modify  *
 *   it under the terms of the GNU General Public License as published by  *
 *   the Free Software Foundation; either version 3 of the License, or     *
 *   (at your option) any later version.                                   *
 *                                                                         *
 *   This program is distributed in the hope that it will be useful,       *
 *   but WITHOUT ANY WARRANTY; without even the implied warranty of        *
 *   MERCHANTABILITY or FITNESS FOR A PARTICULAR PURPOSE.  See the         *
 *   GNU General Public License for more details.                          *
 *                                                                         *
 *   You should have received a copy of the GNU General Public License     *
 *   along with this program; if not, write to the                         *
 *   Free Software Foundation, Inc.,                                       *
 *   59 Temple Place - Suite 330, Boston, MA  02111-1307, USA.             *
 ***************************************************************************/

#include <QApplication>
#include <QDBusMetaType>
#include <QDBusReply>
#include <QImage>

#include "dataManagement/DataManager.h"
#include "GlobalObject.h"
#include "platform/Notifier_Linux.h"


// The freedesktop specification for icons require that icons be sent via DBus in the following structure.
// In order to be used in QDBus, the structure needs to be registred via qDBusRegisterMetaType, which in turn requires that
//
// * it is declared via Q_DECLARE_METATYPE
//
// * operators << and >> are defined that read/write from QDBusArguments
//
// see https://specifications.freedesktop.org/notification-spec/latest/ar01s08.html

struct FreeDesktopImageStructure {
    int width;
    int height;
    int rowStride;
    bool hasAlpha;
    int bitsPerSample;
    int channels;
    QByteArray data;
};
Q_DECLARE_METATYPE(FreeDesktopImageStructure)

QDBusArgument& operator<<(QDBusArgument& argument, const FreeDesktopImageStructure& fdImage)
{
    argument.beginStructure();
    argument << fdImage.width
             << fdImage.height
             << fdImage.rowStride
             << fdImage.hasAlpha
             << fdImage.bitsPerSample
             << fdImage.channels
             << fdImage.data;
    argument.endStructure();
    return argument;
}

const QDBusArgument& operator>>(const QDBusArgument &argument, FreeDesktopImageStructure& fdImage)
{
    argument.beginStructure();
    argument >> fdImage.width
            >> fdImage.height
            >> fdImage.rowStride
            >> fdImage.hasAlpha
            >> fdImage.bitsPerSample
            >> fdImage.channels
            >> fdImage.data;
    argument.endStructure();
    return argument;
}


Platform::Notifier_Linux::Notifier_Linux(QObject *parent)
    : Platform::Notifier_Linux::Notifier(parent)
{
    connect(&notificationInterface, SIGNAL(ActionInvoked(uint,QString)), this, SLOT(onActionInvoked(uint,QString)));
    connect(&notificationInterface, SIGNAL(NotificationClosed(uint,uint)), this, SLOT(onNotificationClosed(uint,uint)));

    // Construct iconVariant, which contains the app icon in a format that can be transferred via QDBus
    QImage icon(":/icons/appIcon.png");
    QImage image = icon.convertToFormat(QImage::Format_RGBA8888);
    QByteArray data((const char *)image.constBits(), image.sizeInBytes());
    qDBusRegisterMetaType<FreeDesktopImageStructure>();
    FreeDesktopImageStructure specImage;
    specImage.width = image.width();
    specImage.height = image.height();
    specImage.rowStride = image.bytesPerLine();
    specImage.hasAlpha = true;
    specImage.bitsPerSample = 8;
    specImage.channels = 4;
    specImage.data = data;
    iconVariant = QVariant::fromValue(specImage);
}


Platform::Notifier_Linux::~Notifier_Linux()
{
<<<<<<< HEAD
    delete notficationInterface;
=======
    foreach(auto notificationID, notificationIDs) {
        if (notificationID == 0) {
            continue;
        }
        notificationInterface.call("CloseNotification", notificationID);
    }
>>>>>>> 3552a0f5
}


void Platform::Notifier_Linux::hideNotification(Platform::Notifier::NotificationTypes notificationType)
{

    auto notificationID = notificationIDs.value(notificationType, 0);
    if (notificationID == 0) {
        return;
    }

    notificationInterface.call("CloseNotification", notificationID);
    notificationIDs.remove(notificationType);

}


void Platform::Notifier_Linux::onActionInvoked(uint id, QString key)
{

    if (key == "GeoMap_Dismiss") {
        // The method onNotificationClosed will later be called. The following line ensures
        // that the signal notificationClicked() is then no longer emitted.
        notificationIDs.remove(GeoMapUpdatePending);
    }
    if (key == "GeoMap_Update") {
        emit action(GeoMapUpdatePending_UpdateRequested);

        // The method onNotificationClosed will later be called. The following line ensures
        // that the signal notificationClicked() is then no longer emitted.
        notificationIDs.remove(GeoMapUpdatePending);
    }

}


void Platform::Notifier_Linux::onNotificationClosed(uint id, uint reason)
{
    // reason == 2 means: notification is closed because user clicked on it
    if (reason != 2) {
        return;
    }

    // Find notification type and emit signal
    NotificationTypes type;
    bool haveType = false;
    QMap<NotificationTypes, uint>::const_iterator i = notificationIDs.constBegin();
    while (i != notificationIDs.constEnd()) {
        if (i.value() == id) {
            // We do not emit here because that will change the QMap while
            // we iterate over it -> crash
            haveType = true;
            type = i.key();
        }
        i++;
    }
    if (haveType) {
        switch (type) {
        case DownloadInfo:
            emit action(DownloadInfo_Clicked);
            break;
        case TrafficReceiverSelfTestError:
            emit action(TrafficReceiverSelfTestError_Clicked);
            break;
        case TrafficReceiverRuntimeError:
            emit action(TrafficReceiverRuntimeError_Clicked);
            break;
        case GeoMapUpdatePending:
            emit action(GeoMapUpdatePending_Clicked);
            break;
        }
    }
}


void Platform::Notifier_Linux::showNotification(NotificationTypes notificationType, const QString& text, const QString& longText)
{
    Q_UNUSED(text)
    Q_UNUSED(longText)

    // Close pending notification, if any
    hideNotification(notificationType);

    QStringList actions;
    if (notificationType == GeoMapUpdatePending) {
        actions << "GeoMap_Update" << tr("Update");
        actions << "GeoMap_Dismiss" << tr("Dismiss");
    }
    QMap<QString,QVariant> hints;
    hints["image-data"] = iconVariant;
    QDBusReply<uint> reply = notificationInterface.call("Notify",
                                                        "Enroute Flight Navigation",
                                                        notificationIDs.value(notificationType, 0), // Notification to replace. 0 means: do not replace
                                                        "", // Icon
                                                        "Enroute Flight Navigation", // Title
                                                        title(notificationType), // Summary
                                                        actions, // actions_list
                                                        hints, // QMap<QString,QVariant>(), // hint
                                                        0); // time: 0 means: never expire.
    if (reply.isValid()) {
        notificationIDs.insert(notificationType, reply.value());
    }

}<|MERGE_RESOLUTION|>--- conflicted
+++ resolved
@@ -102,16 +102,12 @@
 
 Platform::Notifier_Linux::~Notifier_Linux()
 {
-<<<<<<< HEAD
-    delete notficationInterface;
-=======
     foreach(auto notificationID, notificationIDs) {
         if (notificationID == 0) {
             continue;
         }
         notificationInterface.call("CloseNotification", notificationID);
     }
->>>>>>> 3552a0f5
 }
 
 
