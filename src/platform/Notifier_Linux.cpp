--- conflicted
+++ resolved
@@ -18,15 +18,6 @@
  *   59 Temple Place - Suite 330, Boston, MA  02111-1307, USA.             *
  ***************************************************************************/
 
-<<<<<<< HEAD
-#warning
-//#include <KNotification>
-
-#include "platform/Notifier.h"
-
-#warning
-// QMap<Platform::Notifier::Notifications, QPointer<KNotification>> notificationPtrs;
-=======
 #include <QApplication>
 #include <QDBusInterface>
 #include <QDBusReply>
@@ -61,7 +52,6 @@
     }
     return notficationInterface;
 }
->>>>>>> bdac7359
 
 
 Platform::Notifier::Notifier(QObject *parent)
@@ -72,45 +62,12 @@
 
 Platform::Notifier::~Notifier()
 {
-<<<<<<< HEAD
-#warning
-/*
-    foreach(auto notification, notificationPtrs) {
-        if (notification.isNull()) {
-=======
-
-    foreach(auto notificationID, notificationIDs) {
-        if (notificationID == 0) {
->>>>>>> bdac7359
-            continue;
-        }
-        getNotificationInterface()->call("CloseNotification", notificationID);
-    }
-<<<<<<< HEAD
-*/
-=======
     delete notficationInterface;
-
->>>>>>> bdac7359
 }
 
 
 void Platform::Notifier::hideNotification(Platform::Notifier::NotificationTypes notificationType)
 {
-<<<<<<< HEAD
-#warning
-/*
-    auto notification = notificationPtrs.value(notificationType, nullptr);
-    if (!notification.isNull()) {
-        notification->close();
-        delete notification;
-    }
-
-    if (notificationPtrs.contains(notificationType)) {
-        notificationPtrs.remove(notificationType);
-    }
-*/
-=======
 
     auto notificationID = notificationIDs.value(notificationType, 0);
     if (notificationID == 0) {
@@ -120,46 +77,11 @@
     getNotificationInterface()->call("CloseNotification", notificationID);
     notificationIDs.remove(notificationType);
 
->>>>>>> bdac7359
 }
 
 
 void Platform::Notifier::showNotification(NotificationTypes notificationType, const QString& text, const QString& longText)
 {
-<<<<<<< HEAD
-#warning
-/*
-    // Get notificonst cation, &if it exists; otherwise get nullptr
-    auto notificationPtr = notificationPtrs.value(notification, nullptr);
-
-    // Otherwise, generate a new notification
-    if (notificationPtr.isNull()) {
-        switch (notification) {
-        case DownloadInfo:
-            notificationPtr = new KNotification(QStringLiteral("downloading"), KNotification::Persistent, this);
-            break;
-        case TrafficReceiverSelfTestError:
-            notificationPtr = new KNotification(QStringLiteral("trafficReceiverSelfTestError"), KNotification::Persistent, this);
-            break;
-        case TrafficReceiverRuntimeError:
-            notificationPtr = new KNotification(QStringLiteral("trafficReceiverRuntimeError"), KNotification::Persistent, this);
-            break;
-        }
-        notificationPtr->setDefaultAction( tr("Open Application") );
-        notificationPtr->setPixmap( {":/icons/appIcon.png"} );
-    }
-
-    notificationPtr->setTitle(title(notification));
-    notificationPtrs[notification] = notificationPtr;
-    connect(notificationPtr, &KNotification::defaultActivated, [this, notification]() { emit notificationClicked(notification); });
-    if (longText.isEmpty()) {
-        notificationPtr->setText(text);
-    } else {
-        notificationPtr->setText(longText);
-    }
-    notificationPtr->sendEvent();
-*/
-=======
 
     QDBusReply<uint> reply = getNotificationInterface()->call("Notify",
                                                               "Enroute Flight Navigation",
@@ -174,5 +96,4 @@
         notificationIDs.insert(notificationType, reply.value());
     }
 
->>>>>>> bdac7359
 }