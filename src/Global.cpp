--- conflicted
+++ resolved
@@ -71,11 +71,6 @@
 }
 
 
-<<<<<<< HEAD
-auto Global::flarmnetDB() -> Traffic::FlarmnetDB*
-{
-    return allocateInternal<Traffic::FlarmnetDB>(g_flarmnetDB);
-=======
 void Global::destruct()
 {
     Q_ASSERT( !isConstructing );
@@ -83,6 +78,7 @@
 
     isDestructing = true;
 
+    delete g_flarmnetDB;
     delete g_geoMapProvider;
     delete g_mapManager;
     delete g_mobileAdaptor;
@@ -93,7 +89,12 @@
     delete g_trafficDataProvider;
 
     isDestructing = false;
->>>>>>> ac4df54e
+}
+
+
+auto Global::flarmnetDB() -> Traffic::FlarmnetDB*
+{
+    return allocateInternal<Traffic::FlarmnetDB>(g_flarmnetDB);
 }
 
 
