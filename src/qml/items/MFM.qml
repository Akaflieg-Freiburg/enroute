/***************************************************************************
 *   Copyright (C) 2019-2021 by Stefan Kebekus                             *
 *   stefan.kebekus@gmail.com                                              *
 *                                                                         *
 *   This program is free software; you can redistribute it and/or modify  *
 *   it under the terms of the GNU General Public License as published by  *
 *   the Free Software Foundation; either version 3 of the License, or     *
 *   (at your option) any later version.                                   *
 *                                                                         *
 *   This program is distributed in the hope that it will be useful,       *
 *   but WITHOUT ANY WARRANTY; without even the implied warranty of        *
 *   MERCHANTABILITY or FITNESS FOR A PARTICULAR PURPOSE.  See the         *
 *   GNU General Public License for more details.                          *
 *                                                                         *
 *   You should have received a copy of the GNU General Public License     *
 *   along with this program; if not, write to the                         *
 *   Free Software Foundation, Inc.,                                       *
 *   59 Temple Place - Suite 330, Boston, MA  02111-1307, USA.             *
 ***************************************************************************/

import QtGraphicalEffects 1.15
import QtLocation 5.15
import QtPositioning 5.15
import QtQuick 2.15
import QtQuick.Controls 2.15
import QtQuick.Controls.Material 2.15
import QtQuick.Layouts 1.15

import enroute 1.0

import QtQml 2.15

import ".."
import "../dialogs"

Item {
    id: page

    Plugin {
        id: mapPlugin
        name: "mapboxgl"

        PluginParameter {
            name: "mapboxgl.mapping.additional_style_urls"
            value: geoMapProvider.styleFileURL
        }

    }

    FlightMap {
        id: flightMap
        objectName: "flightMap"

        anchors.fill: parent

        geoJSON: geoMapProvider.geoJSON
        copyrightsVisible: false // We have our own copyrights notice

        property bool followGPS: true
        property real animatedTrack: satNav.lastValidTrack
        Behavior on animatedTrack { RotationAnimation {duration: 400; direction: RotationAnimation.Shortest } }


        // GESTURES

        // Enable gestures. Make sure that whenever a gesture starts, the property "followGPS" is set to "false"
        gesture.enabled: true
        gesture.acceptedGestures: MapGestureArea.PanGesture|MapGestureArea.PinchGesture|MapGestureArea.RotationGesture
        gesture.onPanStarted: {flightMap.followGPS = false}
        gesture.onPinchStarted: {flightMap.followGPS = false}
        gesture.onRotationStarted: {
            flightMap.followGPS = false
            globalSettings.mapBearingPolicy = GlobalSettings.UserDefinedBearingUp
        }


        //
        // PROPERTY "bearing"
        //

        // Initially, set the bearing to the last saved value
        bearing: savedBearing

        // If "followGPS" is true, then update the map bearing whenever a new GPS position comes in
        Binding on bearing {
            restoreMode: Binding.RestoreBinding
            when: globalSettings.mapBearingPolicy !== GlobalSettings.UserDefinedBearingUp
            value: globalSettings.mapBearingPolicy === GlobalSettings.TTUp ? satNav.lastValidTrack : 0
        }

        // We expect GPS updates every second. So, we choose an animation of duration 1000ms here, to obtain a flowing movement
        Behavior on bearing { RotationAnimation {duration: 1000; direction: RotationAnimation.Shortest } }


        //
        // PROPERTY "center"
        //

        // Initially, set the center to the last saved value
        center: savedCenter

        // If "followGPS" is true, then update the map center whenever a new GPS position comes in
        // or the zoom level changes
        Binding on center {
            id: centerBinding

            restoreMode: Binding.RestoreNone
            when: flightMap.followGPS === true
            value: {
                // If not in flight, then aircraft stays in center of display
                if (!satNav.isInFlight)
                    return satNav.lastValidCoordinate

                // Otherwise, we position the aircraft someplace on a circle around the
                // center, so that the map shows a larger portion of the airspace ahead
                // of the aircraft. The following lines find a good radius for that
                // circle, which ensures that the circle does not collide with any of the
                // GUI elements.
                const xCenter = flightMap.width/2.0
                const yCenter = flightMap.height/2.0
                const radiusInPixel = Math.min(
                            Math.abs(xCenter-zoomIn.x),
                            Math.abs(xCenter-followGPSButton.x-followGPSButton.width),
                            Math.abs(yCenter-northButton.y-northButton.height),
                            Math.abs(yCenter-zoomIn.y)
                            )
                const radiusInM = 10000.0*radiusInPixel/flightMap.pixelPer10km

                return satNav.lastValidCoordinate.atDistanceAndAzimuth(radiusInM, satNav.lastValidTrack)
            }
        }

        // We expect GPS updates every second. So, we choose an animation of duration 1000ms here, to obtain a flowing movement
        Behavior on center {
            id: centerBindingAnimation
            CoordinateAnimation { duration: 1000 }
            enabled: true

            function omitAnimationforZoom() {
                centerBindingAnimation.enabled = false
                omitAnimationForZoomTimer.stop()  // stop in case it was already runnnig
                omitAnimationForZoomTimer.start()
            }
        }

        Timer {
            id: omitAnimationForZoomTimer
            interval: 410  // little more than time for animation
            onTriggered: centerBindingAnimation.enabled = true
        }


        //
        // PROPERTY "zoomLevel"
        //

        // Initially, set the zoom level to the last saved value
        zoomLevel: savedZoomLevel

        // Animate changes in zoom level for visually smooth transition
        Behavior on zoomLevel { NumberAnimation { duration: 400 } }


        // ADDITINAL MAP ITEMS
        MapQuickItem {
            id: fiveMinuteBar

            anchorPoint.x: fiveMinuteBarBaseRect.width/2
            anchorPoint.y: fiveMinuteBarBaseRect.height
            coordinate: satNav.lastValidCoordinate
            visible: (!globalSettings.autoFlightDetection || satNav.isInFlight) && (satNav.track >= 0)

            sourceItem: Item{
                Rectangle {
                    id: fiveMinuteBarBaseRect

                    property real animatedGroundSpeedInMetersPerSecond: (!globalSettings.autoFlightDetection || satNav.isInFlight) ?
                                                                            satNav.groundSpeedInMetersPerSecond : 0.0
                    Behavior on animatedGroundSpeedInMetersPerSecond {NumberAnimation {duration: 400}}

                    rotation: flightMap.animatedTrack-flightMap.bearing
                    transformOrigin: Item.Bottom

                    width: 5

                    height: flightMap.pixelPer10km*(5*60*animatedGroundSpeedInMetersPerSecond)/10000.0

                    color: "black"

                    Rectangle {
                        id: whiteStripe1to2min
                        x: 1
                        y: parent.height/5

                        width: 3
                        height: parent.height/5
                        color: "white"
                    }

                    Rectangle {
                        id: whiteStripe3to4min

                        x: 1
                        y: 3*parent.height/5

                        width: 3
                        height: parent.height/5
                        color: "white"
                    }
                }
            }
        }

        MapQuickItem {
            id: ownPosition

            anchorPoint.x: image.width/2
            anchorPoint.y: image.height/2
            coordinate: satNav.lastValidCoordinate

            sourceItem: Item{
                Image {
                    id: image

                    rotation: flightMap.animatedTrack-flightMap.bearing

                    source:  satNav.icon
                    sourceSize.width: 50
                    sourceSize.height: 50
                }
            }
        }

        MapPolyline {
            id: flightPath

            line.width: 3
            line.color: '#008000' //'green'
            path: flightRoute.geoPath
            opacity: (flightMap.zoomLevel < 11.0) ? 1.0 : 0.3
        }

        MapItemView {
            id: midFieldWaypoints
            model: flightRoute.midFieldWaypoints
            delegate: Component {

                MapQuickItem {

                    anchorPoint.x: image.width/2
                    anchorPoint.y: image.height/2
                    coordinate: model.modelData.coordinate

                    sourceItem: Item{
                        Image {
                            id: image

                            source:  "/icons/waypoints/WP-map.svg"
                            sourceSize.width: 10
                            sourceSize.height: 10
                        }
                        Label {
                            anchors.verticalCenter: image.verticalCenter
                            anchors.left: image.right
                            anchors.leftMargin: 5
                            text: model.modelData.extendedName
                            visible: (flightMap.zoomLevel > 11.0) && (model.modelData.extendedName !== "Waypoint")
                            leftInset: -4
                            rightInset: -4
                            topInset: -2
                            bottomInset: -2
                            background: Rectangle {
                                opacity: 0.8
                                border.color: "black"
                                border.width: 0.5
                                color: "white"
                            }
                        }
                    }
                }

            }
        }

        // Mouse Area, in order to receive mouse clicks
        MouseArea {
            anchors.fill: parent
            propagateComposedEvents: true

            onWheel: {
                flightMap.followGPS = false
                wheel.accepted = false
            }

            onPressAndHold: onDoubleClicked(mouse)

            onDoubleClicked: {
                mobileAdaptor.vibrateBrief()
                var wp = geoMapProvider.closestWaypoint(flightMap.toCoordinate(Qt.point(mouse.x,mouse.y)),
                                                        flightMap.toCoordinate(Qt.point(mouse.x+25,mouse.y)),
                                                        flightRoute)
                if (wp !== null) {
                    waypointDescription.waypoint = wp
                } else {
                    var waypointTemplate = geoMapProvider.createWaypoint()
                    waypointTemplate.parent = flightMap
                    waypointTemplate.coordinate = flightMap.toCoordinate(Qt.point(mouse.x,mouse.y))
                    waypointDescription.waypoint = waypointTemplate
                }
                waypointDescription.open()
            }
        }

        BrightnessContrast {
              anchors.fill: flightMap
              source: flightMap
              brightness: globalSettings.nightMode ? -0.8 : -0.2
              contrast: globalSettings.nightMode ? 0.6 : 0.2
          }

        // On completion, re-consider the binding of the property bearing
        Component.onCompleted: {
            // Oddly, this is necessary, or else the system will try to reset
            // the write-once property 'plugin' on language changes
            plugin = mapPlugin
        }

         onCopyrightLinkActivated: Qt.openUrlExternally(link)

    }

    BrightnessContrast { // Graphical effects: increase contrast, reduce brightness in dark mode
        anchors.fill: flightMap
        source: flightMap
        brightness: Material.theme === Material.Dark ? -0.7 : -0.3
        contrast: 0.3
    }

    Rectangle {
        id: noMapWarningRect

        color: "white"
        anchors.centerIn: parent
        width: parent.width*0.6
        height: noMapWarning.height+20
        border.color: "black"
        visible: !mapManager.aviationMaps.hasFile
        Label {
            id: noMapWarning
            anchors.centerIn: parent
            width: parent.width-20
            wrapMode: Text.WordWrap

            text: qsTr("<p><strong>There is no aviation map installed.</strong></p><p>Please open the menu and go to <strong>Settings/Library/Maps</strong>.</p>")
            textFormat: Text.StyledText
            color: "red"
        }
    }

    Button {
        id: northButton

        anchors.horizontalCenter: zoomIn.horizontalCenter
        anchors.top: parent.top
        anchors.topMargin: 0.5*Qt.application.font.pixelSize

        contentItem: ColumnLayout {
            Image {
                Layout.alignment: Qt.AlignHCenter
                id: northArrow

                opacity: globalSettings.nightMode ? 0.3 : 1.0
                rotation: -flightMap.bearing

                opacity: Material.theme === Material.Dark ? 0.4 : 1.0
                source: "/icons/NorthArrow.svg"
                sourceSize.width: 44
                sourceSize.height: 44
            }
            Label {
                Layout.alignment: Qt.AlignHCenter
                text: {
                    if (globalSettings.mapBearingPolicy === GlobalSettings.TTUp)
                        return "TT ↑"
                    if (globalSettings.mapBearingPolicy === GlobalSettings.NUp)
                        return "N ↑"
                    return Math.round(flightMap.bearing)+"° ↑"
                }

            }
        }

        onClicked: {
            if (globalSettings.mapBearingPolicy === GlobalSettings.NUp)
                globalSettings.mapBearingPolicy = GlobalSettings.TTUp
            else
                globalSettings.mapBearingPolicy = GlobalSettings.NUp
        }
    }

    Button {
        id: followGPSButton

        opacity: 0.9
        icon.source: "/icons/material/ic_my_location.svg"
        visible: !flightMap.followGPS

        anchors.left: parent.left
        anchors.leftMargin: 0.5*Qt.application.font.pixelSize
        anchors.bottom: navBar.top
        anchors.bottomMargin: 1.5*Qt.application.font.pixelSize

        onClicked: {
            mobileAdaptor.vibrateBrief()
            flightMap.followGPS = true
        }
    }

    Button {
        id: zoomIn

        visible: flightMap.zoomLevel < flightMap.maximumZoomLevel
        autoRepeat: true

        anchors.right: parent.right
        anchors.rightMargin: 0.5*Qt.application.font.pixelSize
        anchors.bottom: zoomOut.top
        anchors.bottomMargin: 0.5*Qt.application.font.pixelSize

        contentItem: Label {
            text: "+"
            font.bold: true
            font.pixelSize: Qt.application.font.pixelSize*1.2
            verticalAlignment: Text.AlignVCenter
            horizontalAlignment: Text.AlignHCenter
        }

        onClicked: {
            centerBindingAnimation.omitAnimationforZoom()
            mobileAdaptor.vibrateBrief()
            flightMap.zoomLevel += 1
        }
    }

    Button {
        id: zoomOut

        visible: flightMap.zoomLevel > flightMap.minimumZoomLevel
        autoRepeat: true

        anchors.right: parent.right
        anchors.rightMargin: 0.5*Qt.application.font.pixelSize
        anchors.bottom: navBar.top
        anchors.bottomMargin: 1.5*Qt.application.font.pixelSize

        contentItem: Label {
            text: "-"
            font.bold: true
            font.pixelSize: Qt.application.font.pixelSize*1.2
            verticalAlignment: Text.AlignVCenter
            horizontalAlignment: Text.AlignHCenter
        }

        onClicked: {
            centerBindingAnimation.omitAnimationforZoom()
            mobileAdaptor.vibrateBrief()
            flightMap.zoomLevel -= 1
        }
    }

    Scale {
        id: scale

        anchors.left: followGPSButton.right
        anchors.leftMargin: 0.5*Qt.application.font.pixelSize
        anchors.right: zoomIn.left
        anchors.rightMargin: 0.5*Qt.application.font.pixelSize
        anchors.verticalCenter: followGPSButton.verticalCenter

<<<<<<< HEAD
        opacity: Material.theme === Material.Dark ? 0.3 : 1.0
=======
        opacity: globalSettings.nightMode ? 0.3 : 0.0
>>>>>>> 6e01f377

        useMetricUnits: globalSettings.useMetricUnits
        pixelPer10km: flightMap.pixelPer10km
        height: 30
    }

    NightAndDayLabel {
        id: copyrightInfo
        anchors.horizontalCenter: parent.horizontalCenter
        anchors.bottom: navBar.top
        anchors.bottomMargin: 0.4*Qt.application.font.pixelSize
        nightAndDayText: geoMapProvider.copyrightNotice
        visible: width < parent.width
        onLinkActivated: Qt.openUrlExternally(link)
    }

    NightAndDayLabel {
        id: noCopyrightInfo
        anchors.horizontalCenter: parent.horizontalCenter
        anchors.bottom: navBar.top
        anchors.bottomMargin: 0.4*Qt.application.font.pixelSize
        nightAndDayText: "<a href='xx'>"+qsTr("Map Data Copyright Info")+"</a>"
        visible: !copyrightInfo.visible
        onLinkActivated: copyrightDialog.open()

        LongTextDialog {
            id: copyrightDialog
            title: qsTr("Map Data Copyright Information")
            text: geoMapProvider.copyrightNotice.replace("•", "<br><br>").replace("•", "<br><br>").replace("•", "<br><br>")
            standardButtons: Dialog.Cancel
        }
    }

    NavBar {
        id: navBar

        anchors.right: parent.right
        anchors.left: parent.left

        y: (!globalSettings.autoFlightDetection || satNav.isInFlight) ? view.height - height : view.height
    }

    WaypointDescription {
        id: waypointDescription
    }
}<|MERGE_RESOLUTION|>--- conflicted
+++ resolved
@@ -119,11 +119,11 @@
                 const xCenter = flightMap.width/2.0
                 const yCenter = flightMap.height/2.0
                 const radiusInPixel = Math.min(
-                            Math.abs(xCenter-zoomIn.x),
-                            Math.abs(xCenter-followGPSButton.x-followGPSButton.width),
-                            Math.abs(yCenter-northButton.y-northButton.height),
-                            Math.abs(yCenter-zoomIn.y)
-                            )
+                                        Math.abs(xCenter-zoomIn.x),
+                                        Math.abs(xCenter-followGPSButton.x-followGPSButton.width),
+                                        Math.abs(yCenter-northButton.y-northButton.height),
+                                        Math.abs(yCenter-zoomIn.y)
+                                        )
                 const radiusInM = 10000.0*radiusInPixel/flightMap.pixelPer10km
 
                 return satNav.lastValidCoordinate.atDistanceAndAzimuth(radiusInM, satNav.lastValidTrack)
@@ -311,13 +311,6 @@
             }
         }
 
-        BrightnessContrast {
-              anchors.fill: flightMap
-              source: flightMap
-              brightness: globalSettings.nightMode ? -0.8 : -0.2
-              contrast: globalSettings.nightMode ? 0.6 : 0.2
-          }
-
         // On completion, re-consider the binding of the property bearing
         Component.onCompleted: {
             // Oddly, this is necessary, or else the system will try to reset
@@ -325,15 +318,15 @@
             plugin = mapPlugin
         }
 
-         onCopyrightLinkActivated: Qt.openUrlExternally(link)
+        onCopyrightLinkActivated: Qt.openUrlExternally(link)
 
     }
 
     BrightnessContrast { // Graphical effects: increase contrast, reduce brightness in dark mode
         anchors.fill: flightMap
         source: flightMap
-        brightness: Material.theme === Material.Dark ? -0.7 : -0.3
-        contrast: 0.3
+        brightness: globalSettings.nightMode ? -0.8 : -0.2
+        contrast: globalSettings.nightMode ? 0.6 : 0.2
     }
 
     Rectangle {
@@ -372,7 +365,6 @@
                 opacity: globalSettings.nightMode ? 0.3 : 1.0
                 rotation: -flightMap.bearing
 
-                opacity: Material.theme === Material.Dark ? 0.4 : 1.0
                 source: "/icons/NorthArrow.svg"
                 sourceSize.width: 44
                 sourceSize.height: 44
@@ -477,33 +469,29 @@
         anchors.rightMargin: 0.5*Qt.application.font.pixelSize
         anchors.verticalCenter: followGPSButton.verticalCenter
 
-<<<<<<< HEAD
         opacity: Material.theme === Material.Dark ? 0.3 : 1.0
-=======
-        opacity: globalSettings.nightMode ? 0.3 : 0.0
->>>>>>> 6e01f377
 
         useMetricUnits: globalSettings.useMetricUnits
         pixelPer10km: flightMap.pixelPer10km
         height: 30
     }
 
-    NightAndDayLabel {
+    Label {
         id: copyrightInfo
         anchors.horizontalCenter: parent.horizontalCenter
         anchors.bottom: navBar.top
         anchors.bottomMargin: 0.4*Qt.application.font.pixelSize
-        nightAndDayText: geoMapProvider.copyrightNotice
+        text: geoMapProvider.copyrightNotice
         visible: width < parent.width
         onLinkActivated: Qt.openUrlExternally(link)
     }
 
-    NightAndDayLabel {
+    Label {
         id: noCopyrightInfo
         anchors.horizontalCenter: parent.horizontalCenter
         anchors.bottom: navBar.top
         anchors.bottomMargin: 0.4*Qt.application.font.pixelSize
-        nightAndDayText: "<a href='xx'>"+qsTr("Map Data Copyright Info")+"</a>"
+        text: "<a href='xx'>"+qsTr("Map Data Copyright Info")+"</a>"
         visible: !copyrightInfo.visible
         onLinkActivated: copyrightDialog.open()
 
