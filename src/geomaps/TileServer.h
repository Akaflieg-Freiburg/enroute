--- conflicted
+++ resolved
@@ -137,19 +137,11 @@
 private:
     Q_DISABLE_COPY_MOVE(TileServer)
 
-<<<<<<< HEAD
-  // Implemented pure virtual method from QAbstractHttpServer
-  bool handleRequest(const QHttpServerRequest& request, QHttpServerResponder& responder) override;
-
-  // Implemented pure virtual method from QAbstractHttpServer
-  void missingHandler(const QHttpServerRequest& request, QHttpServerResponder&& responder) override;
-=======
     // Implemented pure virtual method from QAbstractHttpServer
-    virtual bool handleRequest(const QHttpServerRequest& request, QTcpSocket* socket) override;
+    virtual bool handleRequest(const QHttpServerRequest& request, QHttpServerResponder& responder) override;
 
     // Implemented pure virtual method from QAbstractHttpServer
-    virtual void missingHandler(const QHttpServerRequest& request, QTcpSocket* socket) override;
->>>>>>> 5018c4e0
+    virtual void missingHandler(const QHttpServerRequest& request, QHttpServerResponder&& responder) override;
 
     /*! \brief Restarts the server
      *
