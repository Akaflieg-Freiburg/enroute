--- conflicted
+++ resolved
@@ -32,13 +32,8 @@
       with:
         cache: 'true'
         cache-key-prefix: 'install-qt-action-macOS-host'
-<<<<<<< HEAD
         version: '6.*.*'
-        modules: 'qt5compat qthttpserver qtimageformats qtlocation qtmultimedia qtpositioning qtshadertools qtspeech qtwebsockets qtwebview'
-=======
-        version: '6.6.*'
         modules: 'qt5compat qtconnectivity qthttpserver qtimageformats qtlocation qtmultimedia qtpositioning qtshadertools qtspeech qtwebsockets qtwebview'
->>>>>>> d0b32326
     - name: Set QT_HOST_PATH
       run: |
         echo QT_HOST_PATH=$Qt6_DIR >> $GITHUB_ENV
@@ -48,13 +43,8 @@
         cache: 'true'
         cache-key-prefix: 'install-qt-action-iOS'
         target: 'ios'
-<<<<<<< HEAD
         version: '6.*.*'
-        modules: 'qt5compat qthttpserver qtimageformats qtlocation qtmultimedia qtpositioning qtshadertools qtsensors qtspeech qtwebsockets qtwebview'
-=======
-        version: '6.6.*'
         modules: 'qt5compat qtconnectivity qthttpserver qtimageformats qtlocation qtmultimedia qtpositioning qtshadertools qtsensors qtspeech qtwebsockets qtwebview'
->>>>>>> d0b32326
     - name: ccache
       uses: hendrikmuhs/ccache-action@v1.2
       with:
