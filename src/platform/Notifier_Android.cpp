/***************************************************************************
 *   Copyright (C) 2019-2020 by Stefan Kebekus                             *
 *   stefan.kebekus@gmail.com                                              *
 *                                                                         *
 *   This program is free software; you can redistribute it and/or modify  *
 *   it under the terms of the GNU General Public License as published by  *
 *   the Free Software Foundation; either version 3 of the License, or     *
 *   (at your option) any later version.                                   *
 *                                                                         *
 *   This program is distributed in the hope that it will be useful,       *
 *   but WITHOUT ANY WARRANTY; without even the implied warranty of        *
 *   MERCHANTABILITY or FITNESS FOR A PARTICULAR PURPOSE.  See the         *
 *   GNU General Public License for more details.                          *
 *                                                                         *
 *   You should have received a copy of the GNU General Public License     *
 *   along with this program; if not, write to the                         *
 *   Free Software Foundation, Inc.,                                       *
 *   59 Temple Place - Suite 330, Boston, MA  02111-1307, USA.             *
 ***************************************************************************/

#include <QJniEnvironment>
#include <QCoreApplication>
#include <QJniObject>

#include "GlobalObject.h"
#include "platform/Notifier_Android.h"


Platform::Notifier_Android::Notifier_Android(QObject *parent)
    : Platform::Notifier(parent)
{
    ;
}


Platform::Notifier_Android::~Notifier_Android()
{
    ;
}


void Platform::Notifier_Android::hideNotification(Platform::Notifier::NotificationTypes notificationType)
{
<<<<<<< HEAD
    jint jni_ID             = notificationType;
    QJniObject::callStaticMethod<void>("de/akaflieg_freiburg/enroute/Notifier", "hideNotification", "(I)V", jni_ID);
=======
    jint jni_ID                   = notificationType;
    QAndroidJniObject::callStaticMethod<void>("de/akaflieg_freiburg/enroute/Notifier", "hideNotification", "(I)V", jni_ID);
>>>>>>> 3552a0f5
}


void Platform::Notifier_Android::onNotificationClicked(Platform::Notifier::NotificationTypes notificationType, int actionID)
{
    hideNotification(notificationType);
    switch (notificationType) {
    case DownloadInfo:
        emit action(DownloadInfo_Clicked);
        break;
    case TrafficReceiverSelfTestError:
        emit action(TrafficReceiverSelfTestError_Clicked);
        break;
    case TrafficReceiverRuntimeError:
        emit action(TrafficReceiverRuntimeError_Clicked);
        break;
    case GeoMapUpdatePending:
        if (actionID == 0) {
            emit action(GeoMapUpdatePending_Clicked);
        } else {
            emit action(GeoMapUpdatePending_UpdateRequested);
        }
        break;
    }
}


void Platform::Notifier_Android::showNotification(Platform::Notifier::NotificationTypes notificationType, const QString& text, const QString& longText)
{
<<<<<<< HEAD
    jint jni_ID             = notificationType;
    QJniObject jni_title    = QJniObject::fromString(title(notificationType));
    QJniObject jni_text     = QJniObject::fromString(text);
    QJniObject jni_longText = QJniObject::fromString(longText);

    QJniObject::callStaticMethod<void>("de/akaflieg_freiburg/enroute/Notifier",
                                       "showNotification",
                                       "(ILjava/lang/String;Ljava/lang/String;Ljava/lang/String;)V",
                                       jni_ID,
                                       jni_title.object<jstring>(),
                                       jni_text.object<jstring>(),
                                       jni_longText.object<jstring>()
                                       );
=======
    jint jni_ID                    = notificationType;
    QAndroidJniObject jni_title    = QAndroidJniObject::fromString(title(notificationType));
    QAndroidJniObject jni_text     = QAndroidJniObject::fromString(text);
    QAndroidJniObject jni_longText = QAndroidJniObject::fromString(longText);
    QAndroidJniObject jni_actionText;
    if (notificationType == GeoMapUpdatePending) {
        jni_actionText = QAndroidJniObject::fromString(tr("Update"));
    }

    QAndroidJniObject::callStaticMethod<void>("de/akaflieg_freiburg/enroute/Notifier",
                                              "showNotification",
                                              "(ILjava/lang/String;Ljava/lang/String;Ljava/lang/String;Ljava/lang/String;)V",
                                              jni_ID,
                                              jni_title.object<jstring>(),
                                              jni_text.object<jstring>(),
                                              jni_longText.object<jstring>(),
                                              jni_actionText.object<jstring>()
                                              );
>>>>>>> 3552a0f5

}
<|MERGE_RESOLUTION|>--- conflicted
+++ resolved
@@ -41,13 +41,8 @@
 
 void Platform::Notifier_Android::hideNotification(Platform::Notifier::NotificationTypes notificationType)
 {
-<<<<<<< HEAD
-    jint jni_ID             = notificationType;
+    jint jni_ID                   = notificationType;
     QJniObject::callStaticMethod<void>("de/akaflieg_freiburg/enroute/Notifier", "hideNotification", "(I)V", jni_ID);
-=======
-    jint jni_ID                   = notificationType;
-    QAndroidJniObject::callStaticMethod<void>("de/akaflieg_freiburg/enroute/Notifier", "hideNotification", "(I)V", jni_ID);
->>>>>>> 3552a0f5
 }
 
 
@@ -77,31 +72,17 @@
 
 void Platform::Notifier_Android::showNotification(Platform::Notifier::NotificationTypes notificationType, const QString& text, const QString& longText)
 {
-<<<<<<< HEAD
-    jint jni_ID             = notificationType;
+
+    jint jni_ID                    = notificationType;
     QJniObject jni_title    = QJniObject::fromString(title(notificationType));
     QJniObject jni_text     = QJniObject::fromString(text);
     QJniObject jni_longText = QJniObject::fromString(longText);
+    QJniObject jni_actionText;
+    if (notificationType == GeoMapUpdatePending) {
+        jni_actionText = QJniObject::fromString(tr("Update"));
+    }
 
     QJniObject::callStaticMethod<void>("de/akaflieg_freiburg/enroute/Notifier",
-                                       "showNotification",
-                                       "(ILjava/lang/String;Ljava/lang/String;Ljava/lang/String;)V",
-                                       jni_ID,
-                                       jni_title.object<jstring>(),
-                                       jni_text.object<jstring>(),
-                                       jni_longText.object<jstring>()
-                                       );
-=======
-    jint jni_ID                    = notificationType;
-    QAndroidJniObject jni_title    = QAndroidJniObject::fromString(title(notificationType));
-    QAndroidJniObject jni_text     = QAndroidJniObject::fromString(text);
-    QAndroidJniObject jni_longText = QAndroidJniObject::fromString(longText);
-    QAndroidJniObject jni_actionText;
-    if (notificationType == GeoMapUpdatePending) {
-        jni_actionText = QAndroidJniObject::fromString(tr("Update"));
-    }
-
-    QAndroidJniObject::callStaticMethod<void>("de/akaflieg_freiburg/enroute/Notifier",
                                               "showNotification",
                                               "(ILjava/lang/String;Ljava/lang/String;Ljava/lang/String;Ljava/lang/String;)V",
                                               jni_ID,
@@ -110,6 +91,5 @@
                                               jni_longText.object<jstring>(),
                                               jni_actionText.object<jstring>()
                                               );
->>>>>>> 3552a0f5
 
 }
