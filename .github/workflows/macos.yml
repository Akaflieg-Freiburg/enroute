name: Compile on MacOS

on:
  push:
    branches: [ develop ]

jobs:
  build:

    runs-on: macos-13
    
    steps:
    - name: Checkout Enroute
      uses: actions/checkout@v4
      with:
        path: enroute
        submodules: recursive
    - name: Checkout Enroute Dependencies
      uses: actions/checkout@v4
      with:
        path: enrouteDependencies
        repository: Akaflieg-Freiburg/enrouteDependencies
        submodules: recursive
    - name: Set up macOS
      uses: actions/setup-python@v4
      with:
        python-version: '3.8'
    - name: Install Ninja
      run: brew install ninja
    - name: Install Qt
      uses: jurplel/install-qt-action@v3
      with:
        cache: 'true'
<<<<<<< HEAD
        version: '6.*.*'
        modules: 'qt5compat qthttpserver qtimageformats qtlocation qtmultimedia qtpositioning qtshadertools qtspeech qtwebsockets qtwebview'
=======
        version: '6.6.*'
        modules: 'qt5compat qtconnectivity qthttpserver qtimageformats qtlocation qtmultimedia qtpositioning qtshadertools qtspeech qtwebsockets qtwebview'
>>>>>>> d0b32326
    - name: ccache
      uses: hendrikmuhs/ccache-action@v1.2
      with:
        key: macos
    - name: Compile EnrouteDependencies
      run: |
        Qt6_DIR_BASE=$(dirname "$Qt6_DIR") ./buildscript-macos.sh
        cp -prv Qt/* $Qt6_DIR/../..
      working-directory: enrouteDependencies
    - name: Compile Enroute Flight Navigation
      run: |
        cmake \
          -B build-enroute \
          -S enroute \
          -DCMAKE_BUILD_TYPE=Debug \
          -DCMAKE_C_COMPILER_LAUNCHER="ccache" \
          -DCMAKE_CXX_COMPILER_LAUNCHER="ccache" \
          -DCMAKE_OSX_ARCHITECTURES="x86_64;arm64" \
          -DCMAKE_INSTALL_PREFIX=. 
        cmake --build build-enroute
    - name: Package
      run: |
        cmake --build build-enroute --target install
        $Qt6_DIR/bin/macdeployqt enroute.app -dmg
        mv enroute.dmg enroute-macOS-universal.dmg
    - name: Upload to developerBuilds
      run: |
        gh release upload --clobber developerBuilds ../enroute-macOS-universal.dmg
      env:
        GITHUB_TOKEN: ${{ secrets.GITHUB_TOKEN }}
      working-directory: enroute<|MERGE_RESOLUTION|>--- conflicted
+++ resolved
@@ -31,13 +31,8 @@
       uses: jurplel/install-qt-action@v3
       with:
         cache: 'true'
-<<<<<<< HEAD
         version: '6.*.*'
-        modules: 'qt5compat qthttpserver qtimageformats qtlocation qtmultimedia qtpositioning qtshadertools qtspeech qtwebsockets qtwebview'
-=======
-        version: '6.6.*'
         modules: 'qt5compat qtconnectivity qthttpserver qtimageformats qtlocation qtmultimedia qtpositioning qtshadertools qtspeech qtwebsockets qtwebview'
->>>>>>> d0b32326
     - name: ccache
       uses: hendrikmuhs/ccache-action@v1.2
       with:
