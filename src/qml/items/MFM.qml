--- conflicted
+++ resolved
@@ -392,26 +392,7 @@
         }
     }
 
-<<<<<<< HEAD
-    Button {
-        id: menuButton
-        icon.source: "/icons/material/ic_menu.svg"
-
-        anchors.left: parent.left
-        anchors.leftMargin: 0.5*Qt.application.font.pixelSize
-        anchors.top: page.top
-        anchors.topMargin: 0.5*Qt.application.font.pixelSize
-
-        onClicked: {
-            mobileAdaptor.vibrateBrief()
-            drawer.open()
-        }
-    }
-
-    Button {
-=======
     RoundButton {
->>>>>>> 65a32c1f
         id: northButton
 
         anchors.horizontalCenter: zoomIn.horizontalCenter
