/***************************************************************************
 *   Copyright (C) 2019-2023 by Stefan Kebekus                             *
 *   stefan.kebekus@gmail.com                                              *
 *                                                                         *
 *   This program is free software; you can redistribute it and/or modify  *
 *   it under the terms of the GNU General Public License as published by  *
 *   the Free Software Foundation; either version 3 of the License, or     *
 *   (at your option) any later version.                                   *
 *                                                                         *
 *   This program is distributed in the hope that it will be useful,       *
 *   but WITHOUT ANY WARRANTY; without even the implied warranty of        *
 *   MERCHANTABILITY or FITNESS FOR A PARTICULAR PURPOSE.  See the         *
 *   GNU General Public License for more details.                          *
 *                                                                         *
 *   You should have received a copy of the GNU General Public License     *
 *   along with this program; if not, write to the                         *
 *   Free Software Foundation, Inc.,                                       *
 *   59 Temple Place - Suite 330, Boston, MA  02111-1307, USA.             *
 ***************************************************************************/

#pragma once

#include "geomaps/MBTILES.h"
#include "geomaps/TileHandler.h"

#include <QAbstractHttpServer>
#include <QSharedPointer>


namespace GeoMaps {

/*! \brief HTTP server for mapbox' MBTiles files
 *
 *  This class features a simple HTTP server that serve the following files to
 *  http://127.0.0.1:xxxx/path.
 *
 *  - If path is a file name, the server checks if the file is available in the
 *    resource system of the app and serves that file.
 *  - If path equals "aviationData.geojson", the server returns a GeoJSON
 *    document that contains the full aviation data, as provided by
 *    GlobalObject::geoMapProvider()->geoJSON().
 *  - If path equals the base name of an MBTilesFileSet, then the server returns
 *    a JSON document describing the MBTiles.
 *  - If path equals "baseName/z/x/y.XXX", then the server returns an individual
 *    tile from the tile set.
 *
 *  This server is able to handle several sets of MBTiles files. Each set is
 *  available under a single URL, and the MBTile files in each set are expected
 *  to contain identical metadata. To serve a tile request, the server goes
 *  through the MBTiles files in random order and serves the first tile it can
 *  find. Tiles contained in more than one file need thus to be identical. A
 *  typical use case would be a server that contains to sets of files, one set
 *  with vector tiles containing openstreetmap data and one set with raster data
 *  used for hillshading. Each set contains two MBTiles files, one for Africa
 *  and one for Europe.
 */

class TileServer : public QAbstractHttpServer
{
    Q_OBJECT

public:
    /*! \brief Create a new tile server
     *
     *  The tile server will find a free port and listen to 127.0.0.1:port.  The
     *  method serverUrl() returns the precise Url where the server will be
     *  available.
     *
     *  @param parent The standard QObject parent
     */
    explicit TileServer(QObject* parent = nullptr);

    // Standard destructor
    ~TileServer() override = default;



    //
    // Properties
    //

    /*! \brief URL under which this server is presently reachable
     *
     *  The property holds returns the Url where the server is listening to incoming
     *  connections. This is typically string of the form "http://127.0.0.1:3470".
     *  If the server is not listening to incoming connections, the string is empty.
     */
    Q_PROPERTY(QString serverUrl READ serverUrl NOTIFY serverUrlChanged)



    //
    // Getter Methods
    //

    /*! \brief Getter function for the property with the same name
     *
     * @returns Property serverUrl
     */
    [[nodiscard]] QString serverUrl();


public slots:
    /*! \brief Add a new set of tile files
     *
     *  This method adds a new set of tile files, that will be available under
     *  serverUrl()+"/baseName" (typically, this is a URL of the form
     *  'http://localhost:8080/basename').
     *
     *  @param baseName The path under which the tiles will be available.
     *
     *  @param MBTilesFiles The name of one or more mbtile files on the disk,
     *  which are expected to conform to the MBTiles Specification 1.3
     *  (https://github.com/mapbox/mbtiles-spec/blob/master/1.3/spec.md). These
     *  files must exist until the file set is removed or the sever is destructed,
     *  or else replies to tile requests will yield undefined results. The tile
     *  files are expected to agree in their metadata, and the metadata
     *  (attribution, description, format, name, minzoom, maxzoom) is read only
     *  from one of the files (a random one, in fact). If a tile is contained in
     *  more than one of the files, the data is expected to be identical in each
     *  of the files.
     */
    void addMbtilesFileSet(const QString& baseName, const QVector<QPointer<GeoMaps::MBTILES>>& MBTilesFiles);

    /*! \brief Removes a set of tile files
     *
     *  @param baseName Path of tiles to remove
     */
    void removeMbtilesFileSet(const QString& baseName);


signals:
    /*! \brief Notification signal for the property with the same name */
    void serverUrlChanged();


private:
    Q_DISABLE_COPY_MOVE(TileServer)

    // Implemented pure virtual method from QAbstractHttpServer
    bool handleRequest(const QHttpServerRequest& request, QTcpSocket* socket) override;

    // Implemented pure virtual method from QAbstractHttpServer
    void missingHandler(const QHttpServerRequest& request, QTcpSocket* socket) override;

<<<<<<< HEAD
  // Implemented pure virtual method from QAbstractHttpServer
  bool handleRequest(const QHttpServerRequest& request, QHttpServerResponder& responder) override;

  // Implemented pure virtual method from QAbstractHttpServer
  void missingHandler(const QHttpServerRequest& request, QHttpServerResponder&& responder) override;
=======
    /*! \brief Restarts the server
     *
     *  This method restarts the server, by closing all TCP connections and then trying
     *  to re-open connections at the same ports. If the ports are no longer available,
     *  new ports are chosen and the property serverUrl changes.
     *
     *  This method is called on iOS once the application returns from sleep. That is necessary
     *  because iOS silently closes all TCP connection when the app is in sleeping mode.
     */
    void restart();

    // List of tile handlers
    QMap<QString, QSharedPointer<GeoMaps::TileHandler>> m_tileHandlers;
>>>>>>> 59b0c4f6

    // Internal variable. Indicates if the app has been suspended.
    // This is used on changes of QGuiApplication::applicationState,
    // to check if the application is currently awaking from sleep,
    // so that the server needs to be restarted (if on iOS).
#if defined(Q_OS_IOS)
    bool suspended = false;
#endif
};

} // namespace GeoMaps<|MERGE_RESOLUTION|>--- conflicted
+++ resolved
@@ -137,19 +137,12 @@
 private:
     Q_DISABLE_COPY_MOVE(TileServer)
 
-    // Implemented pure virtual method from QAbstractHttpServer
-    bool handleRequest(const QHttpServerRequest& request, QTcpSocket* socket) override;
-
-    // Implemented pure virtual method from QAbstractHttpServer
-    void missingHandler(const QHttpServerRequest& request, QTcpSocket* socket) override;
-
-<<<<<<< HEAD
   // Implemented pure virtual method from QAbstractHttpServer
   bool handleRequest(const QHttpServerRequest& request, QHttpServerResponder& responder) override;
 
   // Implemented pure virtual method from QAbstractHttpServer
   void missingHandler(const QHttpServerRequest& request, QHttpServerResponder&& responder) override;
-=======
+
     /*! \brief Restarts the server
      *
      *  This method restarts the server, by closing all TCP connections and then trying
@@ -163,7 +156,6 @@
 
     // List of tile handlers
     QMap<QString, QSharedPointer<GeoMaps::TileHandler>> m_tileHandlers;
->>>>>>> 59b0c4f6
 
     // Internal variable. Indicates if the app has been suspended.
     // This is used on changes of QGuiApplication::applicationState,
