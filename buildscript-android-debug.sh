#!/bin/bash

#
# This script builds "enroute flight navigation" for Android in debug mode.
#
# See https://github.com/Akaflieg-Freiburg/enroute/wiki/Build-scripts
#

#
# Copyright © 2020 Stefan Kebekus <stefan.kebekus@math.uni-freiburg.de>
#
# This program is free software; you can redistribute it and/or modify it under
# the terms of the GNU General Public License as published by the Free Software
# Foundation; either version 3 of the License, or (at your option) any later
# version.
#
# This program is distributed in the hope that it will be useful, but WITHOUT
# ANY WARRANTY; without even the implied warranty of MERCHANTABILITY or FITNESS
# FOR A PARTICULAR PURPOSE.  See the GNU General Public License for more
# details.
#
# You should have received a copy of the GNU General Public License along with
# this program; if not, write to the Free Software Foundation, Inc., 59 Temple
# Place - Suite 330, Boston, MA 02111-1307, USA.
#


#
# Fail on first error
#

set -e

#
# Clean up
#

rm -rf build-android-debug
mkdir -p build-android-debug
cd build-android-debug

#
# Configure
#


<<<<<<< HEAD
export ANDROID_NDK_ROOT=$ANDROID_SDK_ROOT/ndk/23.1.7779620
export JAVA_HOME=/usr/lib/jvm/java-17-openjdk-17.0.5.0.8-1.fc37.x86_64

$Qt6_DIR_ANDROID\_x86_64/bin/qt-cmake .. \
      -DQT_ANDROID_ABIS="arm64-v8a" \
      -G Ninja \
=======
$Qt6_DIR_ANDROID\_x86_64/bin/qt-cmake .. \
>>>>>>> a5dae0b0
      -DCMAKE_BUILD_TYPE:STRING=Debug \
      -DQT_ANDROID_ABIS="arm64-v8a" \
      -DQT_HOST_PATH=$Qt6_DIR_LINUX \
      -G Ninja

#
# Build the executable
#

ninja<|MERGE_RESOLUTION|>--- conflicted
+++ resolved
@@ -44,16 +44,7 @@
 #
 
 
-<<<<<<< HEAD
-export ANDROID_NDK_ROOT=$ANDROID_SDK_ROOT/ndk/23.1.7779620
-export JAVA_HOME=/usr/lib/jvm/java-17-openjdk-17.0.5.0.8-1.fc37.x86_64
-
 $Qt6_DIR_ANDROID\_x86_64/bin/qt-cmake .. \
-      -DQT_ANDROID_ABIS="arm64-v8a" \
-      -G Ninja \
-=======
-$Qt6_DIR_ANDROID\_x86_64/bin/qt-cmake .. \
->>>>>>> a5dae0b0
       -DCMAKE_BUILD_TYPE:STRING=Debug \
       -DQT_ANDROID_ABIS="arm64-v8a" \
       -DQT_HOST_PATH=$Qt6_DIR_LINUX \
