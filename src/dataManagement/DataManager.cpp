/***************************************************************************
 *   Copyright (C) 2019-2022 by Stefan Kebekus                             *
 *   stefan.kebekus@gmail.com                                              *
 *                                                                         *
 *   This program is free software; you can redistribute it and/or modify  *
 *   it under the terms of the GNU General Public License as published by  *
 *   the Free Software Foundation; either version 3 of the License, or     *
 *   (at your option) any later version.                                   *
 *                                                                         *
 *   This program is distributed in the hope that it will be useful,       *
 *   but WITHOUT ANY WARRANTY; without even the implied warranty of        *
 *   MERCHANTABILITY or FITNESS FOR A PARTICULAR PURPOSE.  See the         *
 *   GNU General Public License for more details.                          *
 *                                                                         *
 *   You should have received a copy of the GNU General Public License     *
 *   along with this program; if not, write to the                         *
 *   Free Software Foundation, Inc.,                                       *
 *   59 Temple Place - Suite 330, Boston, MA  02111-1307, USA.             *
 ***************************************************************************/

#include <QDirIterator>
#include <QJsonArray>
#include <QJsonDocument>
#include <QJsonObject>
#include <QLockFile>
#include <QSettings>

#include "dataManagement/DataManager.h"
#include "dataManagement/UpdateNotifier.h"
#include "geomaps/MBTILES.h"
#include <chrono>

using namespace std::chrono_literals;

DataManagement::DataManager::DataManager(QObject* parent) : GlobalObject(parent)
{
    // Delete funny files that might have made their way into our data directory
    cleanDataDirectory();

    // Wire up the Dowloadable object "_maps_json"
    connect(&m_mapList, &DataManagement::Downloadable_SingleFile::fileContentChanged, this, &DataManager::updateDataItemListAndWhatsNew);
    connect(&m_mapList, &DataManagement::Downloadable_SingleFile::fileContentChanged, this, []()
    { QSettings().setValue(QStringLiteral("DataManager/MapListTimeStamp"), QDateTime::currentDateTimeUtc()); });
    connect(&m_mapList, &DataManagement::Downloadable_SingleFile::error, this, [this](const QString & /*unused*/, const QString& message)
    { emit error(message); });

    // Wire up the DownloadableGroup _items
    connect(&m_items, &DataManagement::Downloadable_MultiFile::filesChanged, this, &DataManager::onItemFileChanged);

    m_mapsAndData.add(&m_mapSets);
    m_mapsAndData.add(&m_databases);

    // If there is a downloaded maps.json file, we read it.
    updateDataItemListAndWhatsNew();

}

void DataManagement::DataManager::deferredInitialization()
{
    // If the last update is more than six days ago, automatically initiate an
    // update, so that maps stay at least roughly current.
    auto lastUpdate = QSettings().value(QStringLiteral("DataManager/MapListTimeStamp"), QDateTime()).toDateTime();
    if (!lastUpdate.isValid() || (qAbs(lastUpdate.daysTo(QDateTime::currentDateTime()) > 6)))
    {
        updateRemoteDataItemList();
    }

    // Set up and start the updateNotifier
    new DataManagement::UpdateNotifier(this);
}

void DataManagement::DataManager::cleanDataDirectory()
{

    QStringList misnamedFiles;
    QStringList unexpectedFiles;
    QDirIterator fileIterator(m_dataDirectory, QDir::Files, QDirIterator::Subdirectories);
    while (fileIterator.hasNext())
    {
        fileIterator.next();
        if (fileIterator.filePath().endsWith(QLatin1String(".geojson.geojson")) || fileIterator.filePath().endsWith(QLatin1String(".mbtiles.mbtiles")))
        {
            misnamedFiles += fileIterator.filePath();
        }
        if (!fileIterator.filePath().endsWith(QLatin1String(".terrain")) &&
                !fileIterator.filePath().endsWith(QLatin1String(".geojson")) &&
                !fileIterator.filePath().endsWith(QLatin1String(".mbtiles")) &&
                !fileIterator.filePath().endsWith(QLatin1String(".raster")) &&
                !fileIterator.filePath().endsWith(QLatin1String(".txt")))
        {
            unexpectedFiles += fileIterator.filePath();
        }

        // Delete aviation map files that are no longer supported, though they existed in earlier versions of this app
        if (fileIterator.filePath().endsWith(QLatin1String("Ireland and Northern Ireland.terrain")) ||
                fileIterator.filePath().endsWith(QLatin1String("Slowenia.geojson")) ||
                fileIterator.filePath().endsWith(QLatin1String("United Kingdom.geojson")) ||
                fileIterator.filePath().endsWith(QLatin1String("Canada.geojson")) ||
                fileIterator.filePath().endsWith(QLatin1String("United States.geojson")))
        {
            unexpectedFiles += fileIterator.filePath();
        }
    }
    foreach (auto misnamedFile, misnamedFiles)
        QFile::rename(misnamedFile, misnamedFile.section('.', 0, -2));
    foreach (auto unexpectedFile, unexpectedFiles)
        QFile::remove(unexpectedFile);

    // delete all empty directories
    bool didDelete = false;
    do
    {
        didDelete = false;
        QDirIterator dirIterator(m_dataDirectory, QDir::Dirs | QDir::NoDotAndDotDot, QDirIterator::Subdirectories);
        while (dirIterator.hasNext())
        {
            dirIterator.next();

            QDir dir(dirIterator.filePath());
            if (dir.isEmpty())
            {
                dir.removeRecursively();
                didDelete = true;
            }
        }
    } while (didDelete);
}

auto DataManagement::DataManager::import(const QString& fileName, const QString& newName) -> QString
{

    auto path = m_dataDirectory+"/Unsupported";
    auto newFileName = path + "/" + newName;

    GeoMaps::MBTILES mbtiles(fileName);
    switch(mbtiles.format())
    {
    case GeoMaps::MBTILES::Raster:
        newFileName += QLatin1String(".raster");
        break;
    case GeoMaps::MBTILES::Vector:
        newFileName += QLatin1String(".mbtiles");
        break;
    case GeoMaps::MBTILES::Unknown:
        return tr("Unable to recognize map file format.");
    }

    if (!QDir().mkpath(path))
    {
        return tr("Unable to create directory '%1'.").arg(path);
    }
    QFile::remove(newFileName);
    if (!QFile::copy(fileName, newFileName))
    {
        QFile::remove(newFileName);
        updateDataItemListAndWhatsNew();
        return tr("Unable to copy map file to data directory.");
    }

    updateDataItemListAndWhatsNew();

    return {};
}

void DataManagement::DataManager::onItemFileChanged()
{
    auto items = m_items.downloadables();
    foreach (auto geoMapPtrX, items)
    {
        auto* geoMapPtr = qobject_cast<DataManagement::Downloadable_SingleFile*>(geoMapPtrX);
        if (geoMapPtr == nullptr)
        {
            continue;
        }
        if (geoMapPtr->url().isValid())
        {
            continue;
        }
        if (geoMapPtr->hasFile())
        {
            continue;
        }

        // Ok, we found an unsupported map without local file. Let's get rid of
        // that.
        m_items.remove(geoMapPtr);
        geoMapPtr->deleteLater();
        QTimer::singleShot(100ms, this, &DataManagement::DataManager::updateDataItemListAndWhatsNew);
    }
}

auto DataManagement::DataManager::createOrRecycleItem(const QUrl &url, const QString &localFileName) -> DataManagement::Downloadable_SingleFile *
{
    // If a data item with the given local file name and the given URL already exists,
    // update that remoteFileDate and remoteFileSize of that element, annd delete its
    // entry in oldMaps
    foreach (auto mapPtrX, m_items.downloadables())
    {
        auto* mapPtr = qobject_cast<DataManagement::Downloadable_SingleFile*>(mapPtrX);
        if (mapPtr == nullptr)
        {
            continue;
        }
        if ((mapPtr->fileName() == localFileName) && (mapPtr->url() == url))
        {
            return mapPtr;
        }
    }

    // Construct a new downloadable object and add to appropriate groups
    auto* downloadable = new DataManagement::Downloadable_SingleFile(url, localFileName, this);
    downloadable->setObjectName(localFileName.section(QStringLiteral("/"), -1, -1).section(QStringLiteral("."), 0, -2));
    if (localFileName.endsWith(QLatin1String("geojson")) ||
            localFileName.endsWith(QLatin1String("mbtiles")) ||
            localFileName.endsWith(QLatin1String("raster")) ||
            localFileName.endsWith(QLatin1String("terrain")))
    {
        if (url.isValid())
        {
            downloadable->setSection(url.path().section(QStringLiteral("/"), -2, -2));
        }
        else
        {
            // The noope tag "<a name>" guarantees that this section will come first alphabetically
            downloadable->setSection("<a name>"+tr("Manually Imported"));
        }

        bool hasMapSet = false;
        foreach(auto mapSetX, m_mapSets.downloadables())
        {
            auto* mapSet = qobject_cast<DataManagement::Downloadable_MultiFile*>(mapSetX);
            if (mapSet == nullptr)
            {
                continue;
            }
            if ((mapSet->objectName() == downloadable->objectName()) && (mapSet->section() == downloadable->section()))
            {
                mapSet->add(downloadable);
                hasMapSet = true;
                break;
            }
        }
        if (!hasMapSet)
        {
            auto* newMapSet = new DataManagement::Downloadable_MultiFile(Downloadable_MultiFile::MultiUpdate, this);
            newMapSet->add(downloadable);
            m_mapSets.add(newMapSet);
        }
    }

    m_items.add(downloadable);
    if (localFileName.endsWith(QLatin1String("terrain")))
    {
        m_terrainMaps.add(downloadable);
    }
    if (localFileName.endsWith(QLatin1String("geojson")))
    {
        m_aviationMaps.add(downloadable);
    }
    if (localFileName.endsWith(QLatin1String("raster")))
    {
        m_baseMapsRaster.add(downloadable);
        m_baseMaps.add(downloadable);
    }
    if (localFileName.endsWith(QLatin1String("mbtiles")))
    {
        m_baseMapsVector.add(downloadable);
        m_baseMaps.add(downloadable);
    }
    if (localFileName.endsWith(QLatin1String("txt")))
    {
        m_databases.add(downloadable);
    }
    return downloadable;
}

void DataManagement::DataManager::updateDataItemListAndWhatsNew()
{
    if (!m_mapList.hasFile())
    {
        return;
    }

    // Get List of file in the directory
    QList<QString> files;
    QDirIterator fileIterator(m_dataDirectory, QDir::Files, QDirIterator::Subdirectories);
    while (fileIterator.hasNext())
    {
        fileIterator.next();
        files.append(fileIterator.filePath());
    }

    // List of maps as we have them now
    auto oldMaps = m_items.downloadables();

    // To begin, we handle the maps described in the maps.json file. If these
    // maps were already present in the old list, we re-use them. Otherwise, we
    // create new Downloadable objects.
    QJsonParseError parseError{};
    auto doc = QJsonDocument::fromJson(m_mapList.fileContent(), &parseError);
    if (parseError.error != QJsonParseError::NoError)
    {
        return;
    }

    auto top = doc.object();

    // Prepare strings to check if the present version
    auto minVersionString = top.value(QStringLiteral("minAppVersion")).toString();
    QString currentVersionString(QStringLiteral(PROJECT_VERSION));
    { // Ensure that strings have the format xx.yy.zz
        if ((minVersionString.size() >= 2) && (minVersionString[1] == '.'))
        {
            minVersionString.prepend('0');
        }
        if ((minVersionString.size() >= 5) && (minVersionString[4] == '.'))
        {
            minVersionString.insert(3, '0');
        }
        if (minVersionString.size() < 8)
        {
            minVersionString.insert(7, '0');
        }
        if (currentVersionString[1] == '.')
        {
            currentVersionString.prepend('0');
        }
        if (currentVersionString[4] == '.')
        {
            currentVersionString.insert(3, '0');
        }
        if (currentVersionString.size() < 8)
        {
            currentVersionString.insert(7, '0');
        }
    }

    if (minVersionString > currentVersionString)
    {
<<<<<<< HEAD
        auto obj = map.toObject();
        auto mapFileName = obj.value(QStringLiteral("path")).toString();
        auto localFileName = m_dataDirectory + "/" + mapFileName;
        auto mapUrlName = baseURL + "/" + obj.value(QStringLiteral("path")).toString();
        QUrl mapUrl(mapUrlName);
        auto fileModificationDateTime = QDateTime::fromString(obj.value(QStringLiteral("time")).toString(), QStringLiteral("yyyyMMdd"));
        auto fileSize = obj.value(QStringLiteral("size")).toInteger();

        auto* downloadable = createOrRecycleItem(mapUrl, localFileName);
        oldMaps.removeAll(downloadable);
        downloadable->setRemoteFileDate(fileModificationDateTime);
        downloadable->setRemoteFileSize(fileSize);
=======
        if (!m_appUpdateRequired)
        {
            m_appUpdateRequired = true;
            emit appUpdateRequiredChanged();
        }
    }
    else
    {
        if (m_appUpdateRequired)
        {
            m_appUpdateRequired = false;
            emit appUpdateRequiredChanged();
        }
>>>>>>> b0aa243f

        auto baseURL = top.value(QStringLiteral("url")).toString();
        foreach (auto map, top.value(QStringLiteral("maps")).toArray())
        {
            auto obj = map.toObject();
            auto mapFileName = obj.value(QStringLiteral("path")).toString();
            auto localFileName = m_dataDirectory + "/" + mapFileName;
            auto mapUrlName = baseURL + "/" + obj.value(QStringLiteral("path")).toString();
            QUrl mapUrl(mapUrlName);
            auto fileModificationDateTime = QDateTime::fromString(obj.value(QStringLiteral("time")).toString(), QStringLiteral("yyyyMMdd"));
            qint64 fileSize = qRound64(obj.value(QStringLiteral("size")).toDouble());

            auto* downloadable = createOrRecycleItem(mapUrl, localFileName);
            oldMaps.removeAll(downloadable);
            downloadable->setRemoteFileDate(fileModificationDateTime);
            downloadable->setRemoteFileSize(fileSize);

            files.removeAll(localFileName);
        }
    }

    // Next, we create or recycle items for all files that that we have found in the directory.
    foreach (auto localFileName, files)
    {
        auto *downloadable = createOrRecycleItem(QUrl(), localFileName);
        oldMaps.removeAll(downloadable);
        downloadable->setObjectName(localFileName.section(QStringLiteral("/"), -1, -1));
    }
    qDeleteAll(oldMaps);

    // Delete empty map sets
    QVector<DataManagement::Downloadable_MultiFile*> dump;
    foreach (auto mapSetX, m_mapSets.downloadables())
    {
        auto* mapSet = qobject_cast<DataManagement::Downloadable_MultiFile*>(mapSetX);
        if (mapSet == nullptr)
        {
            continue;
        }
        if (mapSet->downloadables().isEmpty())
        {
            dump << mapSet;
        }

    }
    foreach(auto mapSet, dump)
    {
        m_mapSets.remove(mapSet);
    }

    // Update the whatsNew property
    auto newWhatsNew = top.value(QStringLiteral("whatsNew")).toString();
    if (!newWhatsNew.isEmpty() && (newWhatsNew != m_whatsNew))
    {
        m_whatsNew = newWhatsNew;
        emit whatsNewChanged();
    }
}<|MERGE_RESOLUTION|>--- conflicted
+++ resolved
@@ -337,20 +337,6 @@
 
     if (minVersionString > currentVersionString)
     {
-<<<<<<< HEAD
-        auto obj = map.toObject();
-        auto mapFileName = obj.value(QStringLiteral("path")).toString();
-        auto localFileName = m_dataDirectory + "/" + mapFileName;
-        auto mapUrlName = baseURL + "/" + obj.value(QStringLiteral("path")).toString();
-        QUrl mapUrl(mapUrlName);
-        auto fileModificationDateTime = QDateTime::fromString(obj.value(QStringLiteral("time")).toString(), QStringLiteral("yyyyMMdd"));
-        auto fileSize = obj.value(QStringLiteral("size")).toInteger();
-
-        auto* downloadable = createOrRecycleItem(mapUrl, localFileName);
-        oldMaps.removeAll(downloadable);
-        downloadable->setRemoteFileDate(fileModificationDateTime);
-        downloadable->setRemoteFileSize(fileSize);
-=======
         if (!m_appUpdateRequired)
         {
             m_appUpdateRequired = true;
@@ -364,7 +350,6 @@
             m_appUpdateRequired = false;
             emit appUpdateRequiredChanged();
         }
->>>>>>> b0aa243f
 
         auto baseURL = top.value(QStringLiteral("url")).toString();
         foreach (auto map, top.value(QStringLiteral("maps")).toArray())
