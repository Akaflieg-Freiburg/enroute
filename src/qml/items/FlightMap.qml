--- conflicted
+++ resolved
@@ -55,11 +55,5 @@
 
     maximumZoomLevel: 13.5
     minimumZoomLevel: 7.0001  // When setting 7 precisely, MapBox is looking for tiles of zoom 6, which we do not have…
-<<<<<<< HEAD
-    
-    
-    
-=======
->>>>>>> d37506f8
 
 } // End of FlightMap