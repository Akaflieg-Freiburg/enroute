--- conflicted
+++ resolved
@@ -4,7 +4,6 @@
 
 * Generate SNAP packages
 
-<<<<<<< HEAD
 * Update manual, onboarding
 
 * Use Qt6.5 permissions
@@ -14,22 +13,17 @@
 * Fix problems with MacOS build
 
 * Remove crazy large GIT LTS files from GitHub.
-=======
+
 * Make GitHub actions work for MacOS
->>>>>>> a2e43ae7
 
 
 # Bug Fixing
 
 * Fix problems with screenshots for google play
 
-<<<<<<< HEAD
 * Weather: Indicator for "Downloading Stations" does not work
-=======
+
 * Android Split-View mode
-
-* Minor typo in onboarding/permissions ("PermissionA")
->>>>>>> a2e43ae7
 
 
 # New Features
