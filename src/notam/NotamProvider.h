--- conflicted
+++ resolved
@@ -72,12 +72,9 @@
     /*! \brief Waypoints with Notam items, for presentation in a map */
     Q_PROPERTY(QList<GeoMaps::Waypoint> waypoints READ waypoints NOTIFY dataChanged)
 
-<<<<<<< HEAD
-=======
 #warning
 //    Q_PROPERTY(QString status READ status NOTIFY statusChanged)
 
->>>>>>> 4090ef77
 
     //
     // Getter Methods
