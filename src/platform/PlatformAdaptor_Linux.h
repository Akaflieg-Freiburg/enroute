--- conflicted
+++ resolved
@@ -41,9 +41,6 @@
      */
     explicit PlatformAdaptor(QObject* parent = nullptr);
 
-<<<<<<< HEAD
-    ~PlatformAdaptor() override;
-=======
     // No default constructor, important for QML singleton
     explicit PlatformAdaptor() = delete;
 
@@ -53,8 +50,7 @@
         return GlobalObject::platformAdaptor();
     }
 
-    ~PlatformAdaptor() override = default;
->>>>>>> 77996bd9
+    ~PlatformAdaptor() override;
 
 
     //
