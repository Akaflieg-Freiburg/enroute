/***************************************************************************
 *   Copyright (C) 2023 by Stefan Kebekus                                  *
 *   stefan.kebekus@gmail.com                                              *
 *                                                                         *
 *   This program is free software; you can redistribute it and/or modify  *
 *   it under the terms of the GNU General Public License as published by  *
 *   the Free Software Foundation; either version 3 of the License, or     *
 *   (at your option) any later version.                                   *
 *                                                                         *
 *   This program is distributed in the hope that it will be useful,       *
 *   but WITHOUT ANY WARRANTY; without even the implied warranty of        *
 *   MERCHANTABILITY or FITNESS FOR A PARTICULAR PURPOSE.  See the         *
 *   GNU General Public License for more details.                          *
 *                                                                         *
 *   You should have received a copy of the GNU General Public License     *
 *   along with this program; if not, write to the                         *
 *   Free Software Foundation, Inc.,                                       *
 *   59 Temple Place - Suite 330, Boston, MA  02111-1307, USA.             *
 ***************************************************************************/

#pragma once

#include <QNetworkReply>
#include <QQmlEngine>

#include "GlobalObject.h"
#include "notam/NotamList.h"

namespace NOTAM {

/*! \brief This extremely simple class holds a the data item of a NOTAM */

class NotamProvider : public GlobalObject {
    Q_OBJECT
    QML_ELEMENT
    QML_SINGLETON

public:
    explicit NotamProvider(QObject* parent = nullptr);

    // deferred initialization
    void deferredInitialization() override;

    // No default constructor, important for QML singleton
    explicit NotamProvider() = delete;

    /*! \brief Standard destructor */
    ~NotamProvider() override;

    // factory function for QML singleton
    static NOTAM::NotamProvider* create(QQmlEngine* /*unused*/, QJSEngine* /*unused*/)
    {
        return GlobalObject::notamProvider();
    }



    //
    // Properties
    //

    /*! \brief Time of last database update */
    Q_PROPERTY(QDateTime lastUpdate READ lastUpdate NOTIFY dataChanged)

    /*! \brief Waypoints with Notam items, for presentation in a map */
    Q_PROPERTY(QList<GeoMaps::Waypoint> waypoints READ waypoints NOTIFY dataChanged)



    //
    // Getter Methods
    //

    /*! \brief Getter function for the property with the same name
     *
     *  @returns Property lastUpdate
     */
    Q_REQUIRED_RESULT QDateTime lastUpdate() const { return m_lastUpdate; }

    /*! \brief Getter function for the property with the same name
     *
     *  @returns Property waypoints
     */
    Q_REQUIRED_RESULT QList<GeoMaps::Waypoint> waypoints() const;



    //
    // Methods
    //

    /*! \brief Notams for a given waypoint
     *
     *  The returned list is empty and has a valid property "retrieved" if the
     *  NotamProvider is sure that there are no relevant notams for the given
     *  waypoint.
     *
     *  The returned list is empty and has an invalid property "retrieved" if
     *  the NotamProvider has no data.
     *
     *  Calling this method might trigger an update of the Notam database.
     *  Consumers can watch the property lastUpdate to learn about database
     *  updates.
     *
     *  @param waypoint Waypoint for which the notam list is compiled
     *
     *  @returns List of Notams relevant for the waypoint
     */
    [[nodiscard]] Q_INVOKABLE NOTAM::NotamList notams(const GeoMaps::Waypoint& waypoint);

    /*! \brief Check is a notam number is registred as read
     *
     *  @param number Notam number
     *
     *  @returns True is notam is known as read
     */
    [[nodiscard]] Q_INVOKABLE bool isRead(const QString& number) { return m_readNotamNumbers.contains(number); }

    /*! \brief Register notam number as read or unread
     *
     *  @param number Notam number
     *
     *  @param read True if notam is to be registred as read
     */
    Q_INVOKABLE void setRead(const QString& number, bool read);

signals:
    /*! \brief Notifier signal */
    void dataChanged();

private slots:   
    // Removes outdated and irrelevant data from the database. This slot is called
    // once per hour.
    void clean();

<<<<<<< HEAD
    // Clear all data and upateData(). This is called when API keys change.
#warning
    //void clearAllAndUpdate();

=======
>>>>>>> 5b859f5a
    // This slot is connected to signals QNetworkReply::finished and
    // QNetworkReply::errorOccurred of the QNetworkReply contained in the list
    // in m_networkReply. This method reads the incoming data and adds it to the
    // database
    void downloadFinished();

    // Save NOTAM data to file whose name is found in m_stdFileName. There are
    // no error checks of any kind.
    void save() const;

    // Checks if NOTAM data is available for an area of marginRadius around the
    // current position and around the current flight route. If not, requests
    // the data.
    void updateData();

private:
    Q_DISABLE_COPY_MOVE(NotamProvider)

    // Compute the radius of the circle around the waypoint that is covered by
    // existing or requested notam data. Returns Units::Distance::fromM(-1) if
    // the waypoint is not covered by data.
    Units::Distance range(const QGeoCoordinate& position);

    // Request Notam data from the FAA, for a circle of radius requestRadius
    // around the coordinate.
    void startRequest(const QGeoCoordinate& coordinate);

    // List with numbers of notams that have been marked as read
    QList<QString> m_readNotamNumbers;

    // Set with numbers of notams that have been cancelled
    QSet<QString> m_cancelledNotamNumbers;

    // List of pending network requests
    QList<QPointer<QNetworkReply>> m_networkReplies;

    // List of NotamLists, sorted so that newest lists come first
    QList<NotamList> m_notamLists;

    // Time of last update to data
    QDateTime m_lastUpdate;

    // Filename for loading/saving NOTAM data
    QString m_stdFileName;

    // The method updateDate() ensures that data is requested for marginRadius around
    // own position and current flight route.
    static constexpr Units::Distance marginRadius = Units::Distance::fromNM(5.0);

    // Requests for Notam data are requestRadius around given position
    static constexpr Units::Distance requestRadius = Units::Distance::fromNM(20.0);
};

} // namespace NOTAM
<|MERGE_RESOLUTION|>--- conflicted
+++ resolved
@@ -133,13 +133,6 @@
     // once per hour.
     void clean();
 
-<<<<<<< HEAD
-    // Clear all data and upateData(). This is called when API keys change.
-#warning
-    //void clearAllAndUpdate();
-
-=======
->>>>>>> 5b859f5a
     // This slot is connected to signals QNetworkReply::finished and
     // QNetworkReply::errorOccurred of the QNetworkReply contained in the list
     // in m_networkReply. This method reads the incoming data and adds it to the
