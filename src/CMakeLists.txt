#
# Translations
#

# The Qt library translations are a mess. We try to find the files at various
# places in the file system, generate our own *.qm files with lrelease and then
# use the lconvert tool to concatenate the *.qm file with the Qt library
# translations. Resulting files are then called enroute_XX.qm where XX is the
# language code. The variable LANGS contains all language codes that will be
# considered.

find_path(Qt6_TRANSLATION_DIR qtbase_de.qm
    HINTS ${Qt6Core_DIR}/../../../translations
    HINTS /usr/share/qt5/translations
    HINTS /usr/share/qt/translations
    HINTS /usr/translations
    REQUIRED
    )
set(Qt6_LCONVERT_EXECUTABLE Qt6::lconvert)
set(Qt6_LRELEASE_EXECUTABLE Qt6::lrelease)

set(LANGS de fr it pl)
foreach(_lang ${LANGS})
    set(QT_QM_FILES ${Qt6_TRANSLATION_DIR}/qtbase_${_lang}.qm)
    if (EXISTS ${Qt6_TRANSLATION_DIR}/qtdeclarative_${_lang}.qm)
        list(APPEND QT_QM_FILES ${Qt6_TRANSLATION_DIR}/qtdeclarative_${_lang}.qm)
    endif()
    if (EXISTS ${Qt6_TRANSLATION_DIR}/qtlocation_${_lang}.qm)
        list(APPEND QT_QM_FILES ${Qt6_TRANSLATION_DIR}/qtlocation_${_lang}.qm)
    endif()
    add_custom_command(
        OUTPUT enroute_${_lang}.qm
        DEPENDS ${CMAKE_SOURCE_DIR}/3rdParty/enrouteText/assets/enroute_${_lang}.ts
        COMMAND ${Qt6_LRELEASE_EXECUTABLE} ${CMAKE_SOURCE_DIR}/3rdParty/enrouteText/assets/enroute_${_lang}.ts -qm enrouteOnly_${_lang}.qm
        COMMAND ${Qt6_LCONVERT_EXECUTABLE} enrouteOnly_${_lang}.qm ${QT_QM_FILES} -o enroute_${_lang}.qm
        COMMENT "Generating translations for language ${_lang}"
        )
endforeach()


#
# Configure files
#

configure_file(flightMap.qrc.in flightMap.qrc)
configure_file(${CMAKE_SOURCE_DIR}/generatedSources/flightMap/flightMap-fonts.qrc.in flightMapFonts.qrc)
configure_file(icons.qrc.in icons.qrc)
configure_file(qml.qrc.in qml.qrc)
configure_file(ressources.qrc.in ressources.qrc)
configure_file(${CMAKE_SOURCE_DIR}/3rdParty/enrouteText/knotifications5/enroute\ flight\ navigation.notifyrc.in enroute\ flight\ navigation.notifyrc)


#
# Set up sources
#

set(SOURCES
    # Ressources
    ${CMAKE_CURRENT_BINARY_DIR}/flightMap.qrc
    ${CMAKE_CURRENT_BINARY_DIR}/icons.qrc

    # Translations
    enroute_de.qm
    enroute_fr.qm
    enroute_it.qm
    enroute_pl.qm

    # Other files
    AndroidManifest.xml.in
    flightMap.qrc.in
    icons.qrc.in
    qml.qrc.in
    README.md
    ressources.qrc.in

    # Header files
    dataManagement/DataManager.h
    dataManagement/Downloadable.h
    dataManagement/DownloadableGroup.h
    dataManagement/DownloadableGroupWatcher.h
    dataManagement/SSLErrorHandler.h
    DemoRunner.h
    geomaps/Airspace.h
    geomaps/GeoMapProvider.h
    geomaps/TileHandler.h
    geomaps/TileServer.h
    geomaps/Waypoint.h
    GlobalObject.h
    Librarian.h
    MobileAdaptor.h
    navigation/Aircraft.h
    navigation/Clock.h
    navigation/FlightRoute.h
    navigation/FlightRoute_Leg.h
    navigation/Navigator.h
    platform/Notifier.h
    positioning/Geoid.h
    positioning/PositionInfo.h
    positioning/PositionInfoSource_Abstract.h
    positioning/PositionInfoSource_Satellite.h
    positioning/PositionProvider.h
    Settings.h
    traffic/FlarmnetDB.h
    traffic/PasswordDB.h
    traffic/TrafficDataSource_Abstract.h
    traffic/TrafficDataSource_AbstractSocket.h
    traffic/TrafficDataSource_File.h
    traffic/TrafficDataSource_Simulate.h
    traffic/TrafficDataSource_Tcp.h
    traffic/TrafficDataSource_Udp.h
    traffic/TrafficDataProvider.h
    traffic/TrafficFactor_Abstract.h
    traffic/TrafficFactor_DistanceOnly.h
    traffic/TrafficFactor_WithPosition.h
    traffic/Warning.h
    ui/ScaleQuickItem.h
    units/Angle.h
    units/Distance.h
    units/Speed.h
    units/Time.h
    units/Units.h
    units/Volume.h
    units/VolumeFlow.h
    weather/Decoder.h
    weather/METAR.h
    weather/Station.h
    weather/TAF.h
    weather/WeatherDataProvider.h
    weather/Wind.h

    # C++ files
    dataManagement/DataManager.cpp
    dataManagement/Downloadable.cpp
    dataManagement/DownloadableGroup.cpp
    dataManagement/DownloadableGroupWatcher.cpp
    dataManagement/SSLErrorHandler.cpp
    DemoRunner.cpp
    geomaps/Airspace.cpp
    geomaps/GeoMapProvider.cpp
    geomaps/TileHandler.cpp
    geomaps/TileServer.cpp
    geomaps/Waypoint.cpp
    GlobalObject.cpp
    Librarian.cpp
    main.cpp
    MobileAdaptor.cpp
    MobileAdaptor_share.cpp
    navigation/Aircraft.cpp
    navigation/Clock.cpp
    navigation/FlightRoute.cpp
    navigation/FlightRoute_GPX.cpp
    navigation/FlightRoute_Leg.cpp
    navigation/Navigator.cpp
    platform/Notifier.cpp
    positioning/Geoid.cpp
    positioning/PositionInfo.cpp
    positioning/PositionInfoSource_Abstract.cpp
    positioning/PositionInfoSource_Satellite.cpp
    positioning/PositionProvider.cpp
    Settings.cpp
    traffic/FlarmnetDB.cpp
    traffic/PasswordDB.cpp
    traffic/TrafficDataSource_Abstract.cpp
    traffic/TrafficDataSource_Abstract_FLARM.cpp
    traffic/TrafficDataSource_Abstract_GDL90.cpp
    traffic/TrafficDataSource_Abstract_XGPS.cpp
    traffic/TrafficDataSource_AbstractSocket.cpp
    traffic/TrafficDataSource_File.cpp
    traffic/TrafficDataSource_Simulate.cpp
    traffic/TrafficDataSource_Tcp.cpp
    traffic/TrafficDataSource_Udp.cpp
    traffic/TrafficDataProvider.cpp
    traffic/TrafficFactor_Abstract.cpp
    traffic/TrafficFactor_DistanceOnly.cpp
    traffic/TrafficFactor_WithPosition.cpp
    traffic/Warning.cpp
    ui/ScaleQuickItem.cpp
    units/Angle.cpp
    units/Distance.cpp
    units/Speed.cpp
    units/Time.cpp
    units/Volume.cpp
    units/VolumeFlow.cpp
    weather/Decoder.cpp
    weather/METAR.cpp
    weather/Station.cpp
    weather/TAF.cpp
    weather/WeatherDataProvider.cpp
    weather/Wind.cpp

    ${HEADERS}
    )

#
# Compile definitions
#

add_compile_definitions(QT_DISABLE_DEPRECATED_BEFORE=0x050F00)


#
# We use this macro here to avoid creating extremely large C++ files with binary content
#

qt_add_big_resources(SOURCES
    ${CMAKE_CURRENT_BINARY_DIR}/flightMapFonts.qrc
    ${CMAKE_CURRENT_BINARY_DIR}/ressources.qrc
    )

#
# Generate android executable
#
if( ANDROID )
    qtquick_compiler_add_resources(QTQUICKCOMPILEDRESOURCES ${CMAKE_CURRENT_BINARY_DIR}/qml.qrc)
    list(APPEND SOURCES
        ${QTQUICKCOMPILEDRESOURCES}
        MobileAdaptor_Android.cpp
        platform/Notifier_Android.cpp
        android/src/de/akaflieg_freiburg/enroute/IntentLauncher.java
        android/src/de/akaflieg_freiburg/enroute/MobileAdaptor.java
        android/src/de/akaflieg_freiburg/enroute/Notifier.java
        android/src/de/akaflieg_freiburg/enroute/ShareActivity.java
        android/src/de/akaflieg_freiburg/enroute/ShareUtils.java
        )

    # Configure files
    configure_file(AndroidManifest.xml.in android/AndroidManifest.xml)
    configure_file(${CMAKE_SOURCE_DIR}/3rdParty/material-design-icons/action/drawable-hdpi/ic_info_black_24dp.png ${CMAKE_CURRENT_BINARY_DIR}/android/res/drawable/ic_info.png COPYONLY)
    configure_file(${CMAKE_SOURCE_DIR}/3rdParty/material-design-icons/file/drawable-hdpi/ic_file_download_black_24dp.png ${CMAKE_CURRENT_BINARY_DIR}/android/res/drawable/ic_file_download.png COPYONLY)
    configure_file(${CMAKE_SOURCE_DIR}/3rdParty/material-design-icons/alert/drawable-hdpi/ic_error_black_24dp.png ${CMAKE_CURRENT_BINARY_DIR}/android/res/drawable/ic_error.png COPYONLY)
    configure_file(${CMAKE_SOURCE_DIR}/3rdParty/material-design-icons/alert/drawable-hdpi/ic_warning_black_24dp.png ${CMAKE_CURRENT_BINARY_DIR}/android/res/drawable/ic_warning.png COPYONLY)

    # Copy manual into Android assets directory
    file(COPY ${CMAKE_SOURCE_DIR}/3rdParty/enrouteText/docs/manual DESTINATION android/assets)
    file(COPY ${CMAKE_SOURCE_DIR}/generatedSources/src/android DESTINATION .)
    file(COPY ${CMAKE_SOURCE_DIR}/src/android DESTINATION .)

    # The android target require a few additional variables
    set(ANDROID_PACKAGE_SOURCE_DIR "${CMAKE_CURRENT_BINARY_DIR}/android" CACHE INTERNAL "")

    # Compile definitions
    add_compile_definitions(MANUAL_LOCATION="/android_asset/manual")

    # The android target depends on our own copy of openssl
#    set(ANDROID_EXTRA_LIBS
 #       ${openssl_SOURCE_DIR}/arm/libcrypto_1_1.so
  #      ${openssl_SOURCE_DIR}/arm/libssl_1_1.so
   #     ${openssl_SOURCE_DIR}/arm64/libcrypto_1_1.so
    #    ${openssl_SOURCE_DIR}/arm64/libssl_1_1.so
     #   ${openssl_SOURCE_DIR}/x86/libcrypto_1_1.so
      #  ${openssl_SOURCE_DIR}/x86/libssl_1_1.so
       # ${openssl_SOURCE_DIR}/x86_64/libcrypto_1_1.so
        #${openssl_SOURCE_DIR}/x86_64/libssl_1_1.so
    #    CACHE INTERNAL ""
     #   )

    # The android target is a library, not an executable
    add_library(${PROJECT_NAME} SHARED ${SOURCES} ${ANDROID_EXTRA_SOURCES})

    # Add libraries and include paths
    target_link_libraries(${PROJECT_NAME} PRIVATE Qt6::Core Qt6::Positioning Qt6::Quick Qt6::Sql Qt6::Svg Qt6::WebView sunset)
    target_include_directories(${PROJECT_NAME} PUBLIC ${CMAKE_SOURCE_DIR}/3rdParty/sunset/src ${CMAKE_SOURCE_DIR}/3rdParty/GSL/include)
endif()


#
# Generate unix executable
#

if (NOT ANDROID)
    list(APPEND SOURCES
        MobileAdaptor_Linux.cpp
        platform/Notifier_Linux.cpp
        ${CMAKE_CURRENT_BINARY_DIR}/qml.qrc
        )

    # Compile definitions
    add_compile_definitions(MANUAL_LOCATION="${CMAKE_INSTALL_FULL_DOCDIR}/manual")

    # Add executable and libraries
    add_executable(${PROJECT_NAME} ${SOURCES})
<<<<<<< HEAD
    target_link_libraries(${PROJECT_NAME} PRIVATE Qt6::Concurrent Qt6::Core Qt6::Core5Compat Qt6::DBus Qt6::Positioning Qt6::Quick Qt6::Sql Qt6::Svg Qt6::WebView kdsingleapplication qhttpengine sunset)
=======
    target_link_libraries(${PROJECT_NAME} PRIVATE Qt5::Core Qt5::DBus Qt5::Positioning Qt5::Quick Qt5::Sql Qt5::Svg qhttpengine kdsingleapplication sunset)
>>>>>>> 964c17f2
    target_include_directories(${PROJECT_NAME} PUBLIC ${CMAKE_SOURCE_DIR}/3rdParty/sunset/src ${CMAKE_SOURCE_DIR}/3rdParty/GSL/include)
    target_precompile_headers(${PROJECT_NAME} PRIVATE
        <QObject>
        <QPointer>
        )

    # Install
    install(TARGETS ${PROJECT_NAME} DESTINATION ${CMAKE_INSTALL_BINDIR})
    install(DIRECTORY ${CMAKE_SOURCE_DIR}/3rdParty/enrouteText/docs/manual DESTINATION ${CMAKE_INSTALL_DOCDIR})
endif()

# Enforce C++17 and no extensions
target_compile_features(${PROJECT_NAME} PUBLIC cxx_std_17)
set_target_properties(${PROJECT_NAME} PROPERTIES CXX_EXTENSIONS OFF)


#
# Generate documentation
#

configure_file(Doxyfile.in Doxyfile)
add_custom_target(enroute_doc COMMAND doxygen)
add_dependencies(fulldoc enroute_doc)<|MERGE_RESOLUTION|>--- conflicted
+++ resolved
@@ -279,11 +279,7 @@
 
     # Add executable and libraries
     add_executable(${PROJECT_NAME} ${SOURCES})
-<<<<<<< HEAD
-    target_link_libraries(${PROJECT_NAME} PRIVATE Qt6::Concurrent Qt6::Core Qt6::Core5Compat Qt6::DBus Qt6::Positioning Qt6::Quick Qt6::Sql Qt6::Svg Qt6::WebView kdsingleapplication qhttpengine sunset)
-=======
-    target_link_libraries(${PROJECT_NAME} PRIVATE Qt5::Core Qt5::DBus Qt5::Positioning Qt5::Quick Qt5::Sql Qt5::Svg qhttpengine kdsingleapplication sunset)
->>>>>>> 964c17f2
+    target_link_libraries(${PROJECT_NAME} PRIVATE Qt6::Concurrent Qt6::Core Qt6::Core5Compat Qt6::DBus Qt6::Positioning Qt6::Quick Qt6::Sql Qt6::Svg kdsingleapplication qhttpengine sunset)
     target_include_directories(${PROJECT_NAME} PUBLIC ${CMAKE_SOURCE_DIR}/3rdParty/sunset/src ${CMAKE_SOURCE_DIR}/3rdParty/GSL/include)
     target_precompile_headers(${PROJECT_NAME} PRIVATE
         <QObject>
